--- conflicted
+++ resolved
@@ -1,20 +1,12 @@
 ## Release notes
 
-<<<<<<< HEAD
-<<<<<<< HEAD
-### 0.13.0 -- Nov 7, 2020
+### 0.13.0 -- January 11, 2020
 * Reimplement query parsing, fixing issues (#386, #449, #450, #484). PR #754
 * Add table method `.update1` to update a row in the table with new values
 * Python datatypes are now enabled by default in blobs (#761). PR #785
 * Added permissive join and restriction operators `@` and `^` (#785) PR #754
 
-### 0.12.8 -- Nov 30, 2020
-=======
-### 0.12.8 -- Dec 14, 2020
->>>>>>> master
-=======
 ### 0.12.8 -- Dec 22, 2020
->>>>>>> ae767b7b
 * table.children, .parents, .descendents, and ancestors can return queryable objects. PR #833
 * Load dependencies before querying dependencies. (#179) PR #833
 * Fix display of part tables in `schema.save`. (#821) PR #833
