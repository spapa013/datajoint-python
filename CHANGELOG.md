## Release notes

<<<<<<< HEAD
### Current
* add dj.key_hash reference to dj.hash.key_hash, treat as 'public api'

=======
### 0.13.0 -- TBD
* Support DataJoint datatype and connection plugins (#715, #729) PR 730, #735
* Allow updating specified secondary attributes using `update1` PR #763
>>>>>>> e1f24c5e

### 0.12.8 -- Jan 12, 2021
* table.children, .parents, .descendents, and ancestors can return queryable objects. PR #833
* Load dependencies before querying dependencies. (#179) PR #833
* Fix display of part tables in `schema.save`. (#821) PR #833
* Add `schema.list_tables`. (#838) PR #844
* Fix minio new version regression.  PR #847
* Add more S3 logging for debugging. (#831) PR #832 
* Convert testing framework from TravisCI to GitHub Actions (#841) PR #840
 
### 0.12.7 -- Oct 27, 2020
* Fix case sensitivity issues to adapt to MySQL 8+.  PR #819
* Fix pymysql regression bug (#814) PR #816
* Adapted attribute types now have dtype=object in all recarray results. PR #811 

### 0.12.6 -- May 15, 2020
* Add `order_by` to `dj.kill` (#668, #779) PR #775, #783
* Add explicit S3 bucket and file storage location existence checks (#748) PR #781
* Modify `_update` to allow nullable updates for strings/date (#664) PR #760
* Avoid logging events on auxiliary tables (#737) PR #753
* Add `kill_quick` and expand display to include host (#740) PR #741
* Bugfix - pandas insert fails due to additional `index` field (#666) PR #776
* Bugfix - `delete_external_files=True` does not remove from S3 (#686) PR #781
* Bugfix - pandas fetch throws error when `fetch_format='frame'` PR #774

### 0.12.5 -- Feb 24, 2020
* Rename module `dj.schema` into `dj.schemas`. `dj.schema` remains an alias for class `dj.Schema`. (#731) PR #732
* `dj.create_virtual_module` is now called `dj.VirtualModule` (#731) PR #732
* Bugfix - SSL `KeyError` on failed connection (#716) PR #725
* Bugfix - Unable to run unit tests using nosetests (#723) PR #724
* Bugfix - `suppress_errors` does not suppress loss of connection error (#720) PR #721

### 0.12.4 -- Jan 14, 2020
* Support for simple scalar datatypes in blobs (#690) PR #709
* Add support for the `serial` data type in declarations: alias for `bigint unsigned auto_increment` PR #713
* Improve the log table to avoid primary key collisions PR #713
* Improve documentation in README PR #713

### 0.12.3 -- Nov 22, 2019
* Bugfix - networkx 2.4 causes error in diagrams (#675) PR #705
* Bugfix - include table definition in doc string and help (#698, #699) PR #706
* Bugfix - job reservation fails when native python datatype support is disabled (#701) PR #702

### 0.12.2 -- Nov 11, 2019
* Bugfix - Convoluted error thrown if there is a reference to a non-existent table attribute (#691) PR #696
* Bugfix - Insert into external does not trim leading slash if defined in `dj.config['stores']['<store>']['location']` (#692) PR #693

### 0.12.1 -- Nov 2, 2019
* Bugfix - AttributeAdapter converts into a string (#684) PR #688

### 0.12.0 -- Oct 31, 2019
* Dropped support for Python 3.4
* Support secure connections with TLS (aka SSL) PR #620
* Convert numpy array from python object to appropriate data type if all elements are of the same type (#587) PR #608
* Remove expression requirement to have additional attributes (#604) PR #604
* Support for filepath datatype (#481) PR #603, #659
* Support file attachment datatype (#480, #592, #637) PR #659
* Fetch return a dict array when specifying `as_dict=True` for specified attributes. (#595) PR #593
* Support of ellipsis in `proj`:  `query_expression.proj(.., '-movie')` (#499) PR #578
* Expand support of blob serialization (#572, #520, #427, #392, #244, #594) PR #577
* Support for alter (#110) PR #573
* Support for `conda install datajoint` via `conda-forge` channel (#293)
* `dj.conn()` accepts a `port` keyword argument (#563) PR #571
* Support for UUID datatype (#562) PR #567
* `query_expr.fetch("KEY", as_dict=False)` returns results as `np.recarray`(#414) PR #574
* `dj.ERD` is now called `dj.Diagram` (#255, #546) PR #565
* `dj.Diagram` underlines "distinguished" classes (#378) PR #557
* Accept alias for supported MySQL datatypes (#544) PR #545
* Support for pandas in `fetch` (#459, #537) PR #534
* Support for ordering by "KEY" in `fetch` (#541) PR #534
* Add config to enable python native blobs PR #672, #676
* Add secure option for external storage (#663) PR #674, #676
* Add blob migration utility from DJ011 to DJ012 PR #673
* Improved external storage - a migration script needed from version 0.11  (#467, #475, #480, #497) PR #532
* Increase default display rows (#523) PR #526
* Bugfixes (#521, #205, #279, #477, #570, #581, #597, #596, #618, #633, #643, #644, #647, #648, #650, #656)
* Minor improvements (#538)

### 0.11.3 -- Jul 26, 2019
* Fix incompatibility with pyparsing 2.4.1 (#629) PR #631

### 0.11.2 -- Jul 25, 2019
* Fix #628 - incompatibility with pyparsing 2.4.1

### 0.11.1 -- Nov 15, 2018
* Fix ordering of attributes in proj (#483 and #516)
* Prohibit direct insert into auto-populated tables (#511)

### 0.11.0 -- Oct 25, 2018
* Full support of dependencies with renamed attributes using projection syntax (#300, #345, #436, #506, #507)
* Rename internal class and module names to comply with terminology in documentation (#494, #500)
* Full support of secondary indexes (#498, 500)
* ERD no longer shows numbers in nodes corresponding to derived dependencies (#478, #500)
* Full support of unique and nullable dependencies (#254, #301, #493, #495, #500)
* Improve memory management in `populate` (#461, #486)
* Fix query errors and redundancies (#456, #463, #482)

### 0.10.1  -- Aug 28, 2018
* Fix ERD Tooltip message (#431)
* Networkx 2.0 support (#443)
* Fix insert from query with skip_duplicates=True (#451)
* Sped up queries (#458)
* Bugfix in restriction of the form (A & B) * B (#463)
* Improved error messages (#466)

### 0.10.0 -- Jan 10, 2018 
* Deletes are more efficient (#424)
* ERD shows table definition on tooltip hover in Jupyter (#422) 
* S3 external storage
* Garbage collection for external sorage
* Most operators and methods of tables can be invoked as class methods rather than instance methods (#407)
* The schema decorator object no longer requires locals() to specify the context
* Compatibility with pymysql 0.8.0+
* More efficient loading of dependencies (#403)

### 0.9.0 -- Nov 17, 2017
* Made graphviz installation optional
* Implement file-based external storage
* Implement union operator +
* Implement file-based external storage

### 0.8.0 -- Jul 26, 2017 
Documentation and tutorials available at https://docs.datajoint.io and https://tutorials.datajoint.io
* improved the ERD graphics and features using the graphviz libraries (#207, #333)
* improved password handling logic (#322, #321)
* the use of the `contents` property to populate tables now only works in `dj.Lookup` classes (#310).
* allow suppressing the display of size of query results through the `show_tuple_count` configuration option (#309)
* implemented renamed foreign keys to spec (#333)
* added the `limit` keyword argument to populate (#329)
* reduced the number of displayed messages (#308)
* added `size_on_disk` property for dj.Schema() objects (#323)
* job keys are entered in the jobs table (#316, #243)
* simplified the `fetch` and `fetch1` syntax, deprecating the `fetch[...]` syntax (#319)
* the jobs tables now store the connection ids to allow identifying abandoned jobs (#288, #317)

### 0.5.0 (#298) -- Mar 8, 2017
* All fetched integers are now 64-bit long and all fetched floats are double precision.
* Added `dj.create_virtual_module`

### 0.4.10 (#286) -- Feb 6, 2017
* Removed Vagrant and Readthedocs support 
* Explicit saving of configuration (issue #284)

### 0.4.9 (#285) -- Feb 2, 2017
* Fixed setup.py for pip install 

### 0.4.7 (#281) -- Jan 24, 2017
* Fixed issues related to order of attributes in projection.

### 0.4.6 (#277) -- Dec 22, 2016
* Proper handling of interruptions during populate

### 0.4.5 (#274) -- Dec 20, 2016
* Populate reports how many keys remain to be populated at the start.

### 0.4.3  (#271) -- Dec 6, 2016
* Fixed aggregation issues (#270)
* datajoint no longer attempts to connect to server at import time
* dropped support of view (reversed #257)
* more elegant handling of insufficient privileges (#268)

### 0.4.2 (#267)  -- Dec 6, 2016
* improved table appearance in Jupyter

### 0.4.1 (#266) -- Oct 28, 2016
* bugfix for very long error messages

### 0.3.9 -- Sep 27, 2016
* Added support for datatype `YEAR`
* Fixed issues with `dj.U` and the `aggr` operator (#246, #247)

### 0.3.8  -- Aug 2, 2016
* added the `_update` method in `base_relation`. It allows updating values in existing tuples.
* bugfix in reading values of type double.  Previously it was cast as float32. 

### 0.3.7  -- Jul 31, 2016
* added parameter `ignore_extra_fields` in `insert` 
* `insert(..., skip_duplicates=True)` now relies on `SELECT IGNORE`.  Previously it explicitly checked if tuple already exists.
* table previews now include blob attributes displaying the string <BLOB>

### 0.3.6  -- Jul 30, 2016
* bugfix in `schema.spawn_missing_classes`.  Previously, spawned part classes would not show in ERDs.
* dj.key now causes fetch to return as a list of dicts.  Previously it was a recarray.

### 0.3.5
* `dj.set_password()` now asks for user confirmation before changing the password.
* fixed issue #228

### 0.3.4
* Added method the `ERD.add_parts` method, which adds the part tables of all tables currently in the ERD.
* `ERD() + arg` and `ERD() - arg` can now accept relation classes as arg.

### 0.3.3
* Suppressed warnings (redirected them to logging).  Previoiusly, scipy would throw warnings in ERD, for example.
* Added ERD.from_sequence as a shortcut to combining the ERDs of multiple sources
* ERD() no longer text the context argument.
* ERD.draw() now takes an optional context argument.  By default uses the caller's locals.

### 0.3.2.   
* Fixed issue #223:  `insert` can insert relations without fetching.
* ERD() now takes the `context` argument, which specifies in which context to look for classes. The default is taken from the argument (schema or relation).
* ERD.draw() no longer has the `prefix` argument: class names are shown as found in the context.<|MERGE_RESOLUTION|>--- conflicted
+++ resolved
@@ -1,14 +1,9 @@
 ## Release notes
 
-<<<<<<< HEAD
-### Current
-* add dj.key_hash reference to dj.hash.key_hash, treat as 'public api'
-
-=======
 ### 0.13.0 -- TBD
 * Support DataJoint datatype and connection plugins (#715, #729) PR 730, #735
 * Allow updating specified secondary attributes using `update1` PR #763
->>>>>>> e1f24c5e
+* add dj.key_hash reference to dj.hash.key_hash, treat as 'public api'
 
 ### 0.12.8 -- Jan 12, 2021
 * table.children, .parents, .descendents, and ancestors can return queryable objects. PR #833
