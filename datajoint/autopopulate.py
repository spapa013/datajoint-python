"""autopopulate containing the dj.AutoPopulate class. See `dj.AutoPopulate` for more info."""
import logging
import datetime
import random
from tqdm import tqdm
from itertools import count
from pymysql import OperationalError
from .relational_operand import RelationalOperand, AndList, U
from . import DataJointError
from . import key as KEY
from .base_relation import FreeRelation
import signal

# noinspection PyExceptionInherit,PyCallingNonCallable

logger = logging.getLogger(__name__)


class AutoPopulate:
    """
    AutoPopulate is a mixin class that adds the method populate() to a Relation class.
    Auto-populated relations must inherit from both Relation and AutoPopulate,
    must define the property `key_source`, and must define the callback method _make_tuples.
    """
    _key_source = None

    @property
    def key_source(self):
        """
        :return: the relation whose primary key values are passed, sequentially, to the
                `_make_tuples` method when populate() is called.The default value is the
                join of the parent relations. Users may override to change the granularity
                or the scope of populate() calls.
        """
        if self._key_source is None:
            self.connection.dependencies.load(self.full_table_name)
            parents = list(self.target.parents(primary=True))
            if not parents:
                raise DataJointError('A relation must have parent relations to be able to be populated')
            self._key_source = FreeRelation(self.connection, parents.pop(0)).proj()
            while parents:
                self._key_source *= FreeRelation(self.connection, parents.pop(0)).proj()
        return self._key_source

    def _make_tuples(self, key):
        """
        Derived classes must implement method _make_tuples that fetches data from tables that are
        above them in the dependency hierarchy, restricting by the given key, computes dependent
        attributes, and inserts the new tuples into self.
        """
        raise NotImplementedError('Subclasses of AutoPopulate must implement the method "_make_tuples"')

    @property
    def target(self):
        """
        relation to be populated.
        Typically, AutoPopulate are mixed into a Relation object and the target is self.
        """
        return self

    def _job_key(self, key):
        """
        :param key:  they key returned for the job from the key source
        :return: the dict to use to generate the job reservation hash
        """
        return key

<<<<<<< HEAD
    def populate(self, *restrictions, suppress_errors=False, reserve_jobs=False, order="original", limit=None, display_progress=False):
=======
    def populate(self, *restrictions, suppress_errors=False, reserve_jobs=False, 
		 order="original", limit=None, max_calls=None, report_progress=False):
>>>>>>> 183b3248
        """
        rel.populate() calls rel._make_tuples(key) for every primary key in self.key_source
        for which there is not already a tuple in rel.

        :param restrictions: a list of restrictions each restrict (rel.key_source - target.proj())
        :param suppress_errors: suppresses error if true
        :param reserve_jobs: if true, reserves job to populate in asynchronous fashion
        :param order: "original"|"reverse"|"random"  - the order of execution
<<<<<<< HEAD
        :param limit: if not None, populates at max that many keys
        :param display_progress: if True, report progress_bar
=======
        :param limit: if not None, checks at most that many keys
        :param report_progress: if True, report progress_bar
>>>>>>> 183b3248
        """
        if self.connection.in_transaction:
            raise DataJointError('Populate cannot be called during a transaction.')

        valid_order = ['original', 'reverse', 'random']
        if order not in valid_order:
            raise DataJointError('The order argument must be one of %s' % str(valid_order))

        todo = self.key_source
        if not isinstance(todo, RelationalOperand):
            raise DataJointError('Invalid key_source value')
        todo = (todo & AndList(restrictions)).proj()
        if any(name not in self.target.heading for name in todo.heading):
            raise DataJointError('The populated target must have all the attributes of the key source')
        todo -= self.target

        error_list = [] if suppress_errors else None
        jobs = self.connection.jobs[self.target.database] if reserve_jobs else None

        # define and setup signal handler for SIGTERM
        if reserve_jobs:
            def handler(signum, frame):
                logger.info('Populate terminated by SIGTERM')
                raise SystemExit('SIGTERM received')
            old_handler = signal.signal(signal.SIGTERM, handler)

        keys = todo.fetch(KEY, limit=limit)
        if order == "reverse":
            keys.reverse()
        elif order == "random":
            random.shuffle(keys)

        call_count = count()
        logger.info('Found %d keys to populate' % len(keys))
<<<<<<< HEAD
        for key in (tqdm(keys) if display_progress else keys):
=======
        for key in (tqdm(keys) if report_progress else keys):
            if max_calls is not None and call_count >= max_calls:
                break
>>>>>>> 183b3248
            if not reserve_jobs or jobs.reserve(self.target.table_name, self._job_key(key)):
                self.connection.start_transaction()
                if key in self.target:  # already populated
                    self.connection.cancel_transaction()
                    if reserve_jobs:
                        jobs.complete(self.target.table_name, self._job_key(key))
                else:
                    logger.info('Populating: ' + str(key))
                    next(call_count)
                    try:
                        self._make_tuples(dict(key))
                    except (KeyboardInterrupt, SystemExit, Exception) as error:
                        try:
                            self.connection.cancel_transaction()
                        except OperationalError:
                            pass
                        if reserve_jobs:
                            # show error name and error message (if any)
                            error_message = ': '.join([error.__class__.__name__, str(error)]).strip(': ')
                            jobs.error(self.target.table_name, self._job_key(key), error_message=error_message)

                        if not suppress_errors or isinstance(error, SystemExit):
                            raise
                        else:
                            logger.error(error)
                            error_list.append((key, error))
                    else:
                        self.connection.commit_transaction()
                        if reserve_jobs:
                            jobs.complete(self.target.table_name, self._job_key(key))

        # place back the original signal handler
        if reserve_jobs:
            signal.signal(signal.SIGTERM, old_handler)
        return error_list

    def progress(self, *restrictions, display=True):
        """
        report progress of populating this table
        :return: remaining, total -- tuples to be populated
        """
        todo = (self.key_source & AndList(restrictions)).proj()
        if any(name not in self.target.heading for name in todo.heading):
            raise DataJointError('The populated target must have all the attributes of the key source')
        total = len(todo)
        remaining = len(todo - self.target)
        if display:
            print('%-20s' % self.__class__.__name__,
                  'Completed %d of %d (%2.1f%%)   %s' % (
                      total - remaining, total, 100 - 100 * remaining / (total+1e-12),
                      datetime.datetime.strftime(datetime.datetime.now(), '%Y-%m-%d %H:%M:%S')), flush=True)
        return remaining, total<|MERGE_RESOLUTION|>--- conflicted
+++ resolved
@@ -65,12 +65,8 @@
         """
         return key
 
-<<<<<<< HEAD
-    def populate(self, *restrictions, suppress_errors=False, reserve_jobs=False, order="original", limit=None, display_progress=False):
-=======
-    def populate(self, *restrictions, suppress_errors=False, reserve_jobs=False, 
-		 order="original", limit=None, max_calls=None, report_progress=False):
->>>>>>> 183b3248
+    def populate(self, *restrictions, suppress_errors=False, reserve_jobs=False,
+		 order="original", limit=None, max_calls=None, display_progress=False):
         """
         rel.populate() calls rel._make_tuples(key) for every primary key in self.key_source
         for which there is not already a tuple in rel.
@@ -79,13 +75,9 @@
         :param suppress_errors: suppresses error if true
         :param reserve_jobs: if true, reserves job to populate in asynchronous fashion
         :param order: "original"|"reverse"|"random"  - the order of execution
-<<<<<<< HEAD
-        :param limit: if not None, populates at max that many keys
         :param display_progress: if True, report progress_bar
-=======
         :param limit: if not None, checks at most that many keys
-        :param report_progress: if True, report progress_bar
->>>>>>> 183b3248
+        :param max_calls: if not None, populates at max that many keys
         """
         if self.connection.in_transaction:
             raise DataJointError('Populate cannot be called during a transaction.')
@@ -120,13 +112,10 @@
 
         call_count = count()
         logger.info('Found %d keys to populate' % len(keys))
-<<<<<<< HEAD
+
         for key in (tqdm(keys) if display_progress else keys):
-=======
-        for key in (tqdm(keys) if report_progress else keys):
             if max_calls is not None and call_count >= max_calls:
                 break
->>>>>>> 183b3248
             if not reserve_jobs or jobs.reserve(self.target.table_name, self._job_key(key)):
                 self.connection.start_transaction()
                 if key in self.target:  # already populated
