--- conflicted
+++ resolved
@@ -87,7 +87,6 @@
         """
         return '*'
 
-<<<<<<< HEAD
     def erd(self, *args, fill=True, mode='updown', **kwargs):
         """
         :param mode: diffent methods of creating a graph pertaining to this relation.
@@ -107,15 +106,6 @@
         else:
             raise DataJointError('Unsupported erd mode', 'Mode "%s" is currently not supported' % mode)
         return erd.restrict_by_tables(nodes, fill=fill)
-=======
-    # def erd(self, *args, **kwargs):
-    #     """
-    #     :return: the entity relationship diagram object of this relation
-    #     """
-    #     erd = self.connection.erd(*args, **kwargs)
-    #     nodes = erd.up_down_neighbors(self.full_table_name)
-    #     return erd.restrict_by_tables(nodes)
->>>>>>> 5c4d6da4
 
     # ------------- dependencies ---------- #
     @property
@@ -313,7 +303,7 @@
         for name, r in relations.items():
             if restrictions[name]:  # do not restrict by an empty list
                 r.restrict([r.project() if isinstance(r, RelationalOperand) else r
-                            for r in restrictions[name]])  # project 
+                            for r in restrictions[name]])  # project
 
         # execute
         do_delete = False  # indicate if there is anything to delete
