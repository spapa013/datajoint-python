import collections
import itertools
import inspect
import platform
import numpy as np
import pymysql
import logging
import warnings
from pymysql import OperationalError, InternalError, IntegrityError
from . import config, DataJointError
from .declare import declare
from .relational_operand import RelationalOperand
from .blob import pack
from .utils import user_choice
from .heading import Heading
from .settings import server_error_codes
from . import __version__ as version

logger = logging.getLogger(__name__)


class BaseRelation(RelationalOperand):
    """
    BaseRelation is an abstract class that represents a base relation, i.e. a table in the database.
    To make it a concrete class, override the abstract properties specifying the connection,
    table name, database, context, and definition.
    A Relation implements insert and delete methods in addition to inherited relational operators.
    """
    _heading = None
    _context = None
    database = None
    _log_ = None

    # -------------- required by RelationalOperand ----------------- #
    @property
    def heading(self):
        """
        Returns the table heading. If the table is not declared, attempts to declare it and return heading.
        :return: table heading
        """
        if self._heading is None:
            self._heading = Heading()  # instance-level heading
        if not self._heading:  # lazy loading of heading
            self._heading.init_from_database(self.connection, self.database, self.table_name)
        return self._heading

    @property
    def context(self):
        return self._context

    def declare(self):
        """
        Loads the table heading. If the table is not declared, use self.definition to declare
        """
        try:
            self.connection.query(
                declare(self.full_table_name, self.definition, self._context))
        except pymysql.OperationalError as error:
            if error.args[0] == server_error_codes['command denied']:
                logger.warning(error.args[1])
        else:
            self._log('Declared ' + self.full_table_name)

    @property
    def from_clause(self):
        """
        :return: the FROM clause of SQL SELECT statements.
        """
        return self.full_table_name

    def get_select_fields(self, select_fields=None):
        """
        :return: the selected attributes from the SQL SELECT statement.
        """
        return '*' if select_fields is None else self.heading.project(select_fields).as_sql

    def parents(self, primary=None):
        """
        :param primary: if None, then all parents are returned. If True, then only foreign keys composed of
            primary key attributes are considered.  If False, the only foreign keys including at least one non-primary
            attribute are considered.
        :return: dict of tables referenced with self's foreign keys
        """
        return self.connection.dependencies.parents(self.full_table_name, primary)

    def children(self, primary=None):
        """
        :param primary: if None, then all parents are returned. If True, then only foreign keys composed of
            primary key attributes are considered.  If False, the only foreign keys including at least one non-primary
            attribute are considered.
        :return: dict of tables with foreign keys referencing self
        """
        return self.connection.dependencies.children(self.full_table_name, primary)

    @property
    def is_declared(self):
        """
        :return: True is the table is declared in the database
        """
        return self.connection.query(
            'SHOW TABLES in `{database}` LIKE "{table_name}"'.format(
                database=self.database, table_name=self.table_name)).rowcount > 0

    @property
    def full_table_name(self):
        """
        :return: full table name in the database
        """
        return r"`{0:s}`.`{1:s}`".format(self.database, self.table_name)

    @property
    def _log(self):
        if self._log_ is None:
            self._log_ = Log(self.connection, database=self.database)
        return self._log_

    def insert1(self, row, **kwargs):
        """
        Insert one data record or one Mapping (like a dict).
        :param row: a numpy record, a dict-like object, or an ordered sequence to be inserted as one row.
        For kwargs, see insert()
        """
        self.insert((row,), **kwargs)

    def insert(self, rows, replace=False, skip_duplicates=False, ignore_extra_fields=False, ignore_errors=False):
        """
        Insert a collection of rows.

        :param rows: An iterable where an element is a numpy record, a dict-like object, or an ordered sequence.
            rows may also be another relation with the same heading.
        :param replace: If True, replaces the existing tuple.
        :param skip_duplicates: If True, silently skip duplicate inserts.
        :param ignore_extra_fields: If False, fields that are not in the heading raise error.

        Example::
        >>> relation.insert([
        >>>     dict(subject_id=7, species="mouse", date_of_birth="2014-09-01"),
        >>>     dict(subject_id=8, species="mouse", date_of_birth="2014-09-02")])
        """

        if ignore_errors:
            warnings.warn('Use of `ignore_errors` in `insert` and `insert1` is deprecated. Use try...except... '
                          'to explicitly handle any errors', stacklevel=2)

        # handle query safely - if skip_duplicates=True, wraps the query with transaction and checks for warning
        def safe_query(*args, **kwargs):
            if not skip_duplicates:
                self.connection.query(*args, **kwargs)
            else:
                already_in_transaction = self.connection.in_transaction
                if not already_in_transaction:
                    self.connection.start_transaction()
                try:
                    with warnings.catch_warnings(record=True) as ws:
                        warnings.simplefilter('always')
                        self.connection.query(*args, suppress_warnings=False, **kwargs)
                        for w in ws:
                            if w.message.args[0] != server_error_codes['duplicate entry']:
                                raise InternalError(w.message.args)
                except:
                    if not already_in_transaction:
                        try:
                            self.connection.cancel_transaction()
                        except OperationalError:
                            pass
                    raise
                else:
                    if not already_in_transaction:
                        self.connection.commit_transaction()

        heading = self.heading
        if isinstance(rows, RelationalOperand):
            # insert from select
            if not ignore_extra_fields:
                try:
                    raise DataJointError(
                            "Attribute %s not found.  To ignore extra attributes in insert, set ignore_extra_fields=True." %
                            next(name for name in rows.heading if name not in heading))
                except StopIteration:
                    pass
            fields=list(name for name in heading if name in rows.heading)
<<<<<<< HEAD
            query = 'INSERT{ignore} INTO {table} ({fields}) {select}'.format( 
               ignore=" IGNORE" if ignore_errors or skip_duplicates else "",
               fields='`'+'`,`'.join(fields)+'`',
=======
            query = 'INSERT{ignore} INTO {table} ({fields}) {select}'.format(
               ignore=" IGNORE" if ignore_errors or skip_duplicates else "",
               fields='`' + '`,`'.join(fields) + '`',
>>>>>>> 2b622c16
               table=self.full_table_name,
               select=rows.make_sql(select_fields=fields))
            self.connection.query(query)
            return

        if heading.attributes is None:
            logger.warning('Could not access table {table}'.format(table=self.full_table_name))
            return

        field_list = None  # ensures that all rows have the same attributes in the same order as the first row.

        def make_row_to_insert(row):
            """
            :param row:  A tuple to insert
            :return: a dict with fields 'names', 'placeholders', 'values'
            """

            def make_placeholder(name, value):
                """
                For a given attribute `name` with `value`, return its processed value or value placeholder
                as a string to be included in the query and the value, if any, to be submitted for
                processing by mysql API.
                :param name:
                :param value:
                """
                if ignore_extra_fields and name not in heading:
                    return None
                if heading[name].is_blob:
                    value = pack(value)
                    placeholder = '%s'
                elif heading[name].numeric:
                    if value is None or value == '' or np.isnan(np.float(value)):  # nans are turned into NULLs
                        placeholder = 'NULL'
                        value = None
                    else:
                        placeholder = '%s'
                        value = str(int(value) if isinstance(value, bool) else value)
                else:
                    placeholder = '%s'
                return name, placeholder, value

            def check_fields(fields):
                """
                Validates that all items in `fields` are valid attributes in the heading
                :param fields: field names of a tuple
                """
                if field_list is None:
                    if not ignore_extra_fields:
                        for field in fields:
                            if field not in heading:
                                raise KeyError(u'`{0:s}` is not in the table heading'.format(field))
                elif set(field_list) != set(fields).intersection(heading.names):
                    raise DataJointError('Attempt to insert rows with different fields')

            if isinstance(row, np.void):  # np.array
                check_fields(row.dtype.fields)
                attributes = [make_placeholder(name, row[name])
                              for name in heading if name in row.dtype.fields]
            elif isinstance(row, collections.abc.Mapping):  # dict-based
                check_fields(row.keys())
                attributes = [make_placeholder(name, row[name]) for name in heading if name in row]
            else:  # positional
                try:
                    if len(row) != len(heading):
                        raise DataJointError(
                            'Invalid insert argument. Incorrect number of attributes: '
                            '{given} given; {expected} expected'.format(
                                given=len(row), expected=len(heading)))
                except TypeError:
                    raise DataJointError('Datatype %s cannot be inserted' % type(row))
                else:
                    attributes = [make_placeholder(name, value) for name, value in zip(heading, row)]
            if ignore_extra_fields:
                attributes = [a for a in attributes if a is not None]

            assert len(attributes), 'Empty tuple'
            row_to_insert = dict(zip(('names', 'placeholders', 'values'), zip(*attributes)))
            nonlocal field_list
            if field_list is None:
                # first row sets the composition of the field list
                field_list = row_to_insert['names']
            else:
                #  reorder attributes in row_to_insert to match field_list
                order = list(row_to_insert['names'].index(field) for field in field_list)
                row_to_insert['names'] = list(row_to_insert['names'][i] for i in order)
                row_to_insert['placeholders'] = list(row_to_insert['placeholders'][i] for i in order)
                row_to_insert['values'] = list(row_to_insert['values'][i] for i in order)

            return row_to_insert

        rows = list(make_row_to_insert(row) for row in rows)
        if rows:
            try:
                safe_query(
                    "{command} INTO {destination}(`{fields}`) VALUES {placeholders}".format(
                        command='REPLACE' if replace else 'INSERT IGNORE' if skip_duplicates else 'INSERT',
                        destination=self.from_clause,
                        fields='`,`'.join(field_list),
                        placeholders=','.join('(' + ','.join(row['placeholders']) + ')' for row in rows)),
                    args=list(itertools.chain.from_iterable((v for v in r['values'] if v is not None) for r in rows)))
            except (OperationalError, InternalError, IntegrityError) as err:
                if err.args[0] == server_error_codes['command denied']:
                    raise DataJointError('Command denied:  %s' % err.args[1]) from None
                elif err.args[0] == server_error_codes['unknown column']:
                    # args[1] -> Unknown column 'extra' in 'field list'
                    raise DataJointError(
                        '{} : To ignore extra fields, set ignore_extra_fields=True in insert.'.format(err.args[1])) from None
                elif err.args[0] == server_error_codes['duplicate entry']:
                    raise DataJointError(
                        '{} : To ignore duplicate entries, set skip_duplicates=True in insert.'.format(err.args[1])) from None
                else:
                    raise


    def delete_quick(self):
        """
        Deletes the table without cascading and without user prompt. If this table has any dependent
        table(s), this will fail.
        """
        query = 'DELETE FROM ' + self.full_table_name + self.where_clause
        self.connection.query(query)
        self._log(query[:255])

    def delete(self):
        """
        Deletes the contents of the table and its dependent tables, recursively.
        User is prompted for confirmation if config['safemode'] is set to True.
        """
        graph = self.connection.dependencies
        graph.load()
<<<<<<< HEAD
        delete_list = collections.OrderedDict(
            (table, None if table.isdigit() else FreeRelation(self.connection, table))
            for table in graph.descendants(self.full_table_name))
        for rel in delete_list.values():
            rel.restrict(False)    # initially prohibit all
        # apply restrictions
        delete_list[self.full_table_name].restrict(self.restrictions)
        for name, rel in delete_list.items():
            all_children = graph.children(name)
            semi = set(all_children)
            if not name.isdigit() and not (name == self.full_table_name and self.restrictions):
                semi.difference_update(graph.children(name, primary=True))
            for child in semi:
                if not child.isdigit():
                    delete_list[child].allow(rel)
=======
        delete_list = collections.OrderedDict()
        for table in graph.descendants(self.full_table_name):
            if not table.isdigit():
                delete_list[table] = FreeRelation(self.connection, table)
            else:
                parent, edge = next(iter(graph.parents(table).items()))
                delete_list[table] = FreeRelation(self.connection, parent).proj(
                    **{new_name: old_name
                       for new_name, old_name in zip(edge['referencing_attributes'], edge['referenced_attributes'])
                       if new_name != old_name})

        # construct restrictions for each relation
        restrict_by_me = set()
        restrictions = collections.defaultdict(list)
        # restrict by self
        if self.restrictions:
            restrict_by_me.add(self.full_table_name)
            restrictions[self.full_table_name].append(self.restrictions)  # copy own restrictions
        # restrict by renamed nodes
        restrict_by_me.update(table for table in delete_list if table.isdigit())  # restrict by all renamed nodes
        # restrict by tables restricted by a non-primary semijoin
        for table in delete_list:
            restrict_by_me.update(graph.children(table, primary=False))   # restrict by any non-primary dependents

        # compile restriction lists
        for table, rel in delete_list.items():
            for dep in graph.children(table):
                if table in restrict_by_me:
                    restrictions[dep].append(rel)   # if restrict by me, then restrict by the entire relation
>>>>>>> 2b622c16
                else:
                    restrictions[dep].extend(restrictions[table])   # or re-apply the same restrictions

        # apply restrictions
        for name, r in delete_list.items():
            if restrictions[name]:  # do not restrict by an empty list
                r.restrict([r.proj() if isinstance(r, RelationalOperand) else r
                            for r in restrictions[name]])
        # execute
        do_delete = False  # indicate if there is anything to delete
        if config['safemode']:  # pragma: no cover
            print('The contents of the following tables are about to be deleted:')

        for table, relation in list(delete_list.items()):   # need list to force a copy
            if table.isdigit():
                delete_list.pop(table)  # remove alias nodes from the delete list
            else:
                count = len(relation)
                if count:
                    do_delete = True
                    if config['safemode']:
                        print(table, '(%d tuples)' % count)
                else:
                    delete_list.pop(table)
        if not do_delete:
            if config['safemode']:
                print('Nothing to delete')
        else:
            if not config['safemode'] or user_choice("Proceed?", default='no') == 'yes':
                already_in_transaction = self.connection._in_transaction
                if not already_in_transaction:
                    self.connection.start_transaction()
                for r in reversed(list(delete_list.values())):
                    r.delete_quick()
                if not already_in_transaction:
                    self.connection.commit_transaction()
                print('Done')

    def drop_quick(self):
        """
        Drops the table associated with this relation without cascading and without user prompt.
        If the table has any dependent table(s), this call will fail with an error.
        """
        if self.is_declared:
            query = 'DROP TABLE %s' % self.full_table_name
            self.connection.query(query)
            logger.info("Dropped table %s" % self.full_table_name)
            self._log(query[:255])
        else:
            logger.info("Nothing to drop: table %s is not declared" % self.full_table_name)

    def drop(self):
        """
        Drop the table and all tables that reference it, recursively.
        User is prompted for confirmation if config['safemode'] is set to True.
        """
        self.connection.dependencies.load()
        do_drop = True
        tables = [table for table in self.connection.dependencies.descendants(self.full_table_name)
                  if not table.isdigit()]
        if config['safemode']:
            for table in tables:
                print(table, '(%d tuples)' % len(FreeRelation(self.connection, table)))
            do_drop = user_choice("Proceed?", default='no') == 'yes'
        if do_drop:
            for table in reversed(tables):
                FreeRelation(self.connection, table).drop_quick()
            print('Tables dropped.  Restart kernel.')

    @property
    def size_on_disk(self):
        """
        :return: size of data and indices in bytes on the storage device
        """
        ret = self.connection.query(
            'SHOW TABLE STATUS FROM `{database}` WHERE NAME="{table}"'.format(
                database=self.database, table=self.table_name), as_dict=True).fetchone()
        return ret['Data_length'] + ret['Index_length']

    def show_definition(self):
        logger.warning('show_definition is deprecated.  Use describe instead.')
        return self.describe()

    def describe(self):
        """
        :return:  the definition string for the relation using DataJoint DDL.
            This does not yet work for aliased foreign keys.
        """
        self.connection.dependencies.load()
        parents = self.parents()
        in_key = True
        definition = '# ' + self.heading.table_info['comment'] + '\n'
        attributes_thus_far = set()
        attributes_declared = set()
        for attr in self.heading.attributes.values():
            if in_key and not attr.in_key:
                definition += '---\n'
                in_key = False
            attributes_thus_far.add(attr.name)
            do_include = True
            for parent_name, fk_props in list(parents.items()):  # need list() to force a copy
                if attr.name in fk_props['referencing_attributes']:
                    do_include = False
                    if attributes_thus_far.issuperset(fk_props['referencing_attributes']):
                        # simple foreign key
                        parents.pop(parent_name)
                        if not parent_name.isdigit():
                            definition += '-> {class_name}\n'.format(
                                class_name=lookup_class_name(parent_name, self.context) or parent_name)
                        else:
                            # aliased foreign key
                            parent_name = self.connection.dependencies.in_edges(parent_name)[0][0]
                            lst = [(attr, ref) for attr, ref in zip(
                                fk_props['referencing_attributes'], fk_props['referenced_attributes'])
                                   if ref != attr]
                            definition += '({attr_list}) -> {class_name}{ref_list}\n'.format(
                                attr_list=','.join(r[0] for r in lst),
                                class_name=lookup_class_name(parent_name, self.context) or parent_name,
                                ref_list=('' if len(attributes_thus_far) - len(attributes_declared) == 1
                                          else '(%s)' % ','.join(r[1] for r in lst)))
                            attributes_declared.update(fk_props['referencing_attributes'])
            if do_include:
                attributes_declared.add(attr.name)
                definition += '%-20s : %-28s # %s\n' % (
                    attr.name if attr.default is None else '%s=%s' % (attr.name, attr.default),
                    '%s%s' % (attr.type, ' auto_increment' if attr.autoincrement else ''), attr.comment)
        print(definition)
        return definition

    def _update(self, attrname, value=None):
        """
            Updates a field in an existing tuple. This is not a datajoyous operation and should not be used
            routinely. Relational database maintain referential integrity on the level of a tuple. Therefore,
            the UPDATE operator can violate referential integrity. The datajoyous way to update information is
            to delete the entire tuple and insert the entire update tuple.

            Safety constraints:
               1. self must be restricted to exactly one tuple
               2. the update attribute must not be in primary key

            Example

            >>> (v2p.Mice() & key).update('mouse_dob',   '2011-01-01')
            >>> (v2p.Mice() & key).update( 'lens')   # set the value to NULL

        """
        if len(self) != 1:
            raise DataJointError('Update is only allowed on one tuple at a time')
        if attrname not in self.heading:
            raise DataJointError('Invalid attribute name')
        if attrname in self.heading.primary_key:
            raise DataJointError('Cannot update a key value.')

        attr = self.heading[attrname]

        if attr.is_blob:
            value = pack(value)
            placeholder = '%s'
        elif attr.numeric:
            if value is None or np.isnan(np.float(value)):  # nans are turned into NULLs
                placeholder = 'NULL'
                value = None
            else:
                placeholder = '%s'
                value = str(int(value) if isinstance(value, bool) else value)
        else:
            placeholder = '%s'
        command = "UPDATE {full_table_name} SET `{attrname}`={placeholder} {where_clause}".format(
            full_table_name=self.from_clause,
            attrname=attrname,
            placeholder=placeholder,
            where_clause=self.where_clause
        )
        self.connection.query(command, args=(value, ) if value is not None else ())


def lookup_class_name(name, context, depth=3):
    """
    given a table name in the form `database`.`table_name`, find its class in the context.
    :param name: `database`.`table_name`
    :param context: dictionary representing the namespace
    :param depth: search depth into imported modules, helps avoid infinite recursion.
    :return: class name found in the context or None if not found
    """
    # breadth-first search
    nodes = [dict(context=context, context_name='', depth=depth)]
    while nodes:
        node = nodes.pop(0)
        for member_name, member in node['context'].items():
            if inspect.isclass(member) and issubclass(member, BaseRelation):
                if member.full_table_name == name:   # found it!
                    return '.'.join([node['context_name'],  member_name]).lstrip('.')
                try:  # look for part tables
                    parts = member._ordered_class_members
                except AttributeError:
                    pass  # not a UserRelation -- cannot have part tables.
                else:
                    for part in (getattr(member, p) for p in parts if hasattr(member, p)):
                        if inspect.isclass(part) and issubclass(part, BaseRelation) and part.full_table_name == name:
                            return '.'.join([node['context_name'], member_name, part.__name__]).lstrip('.')
            elif node['depth'] > 0 and inspect.ismodule(member) and member.__name__ != 'datajoint':
                try:
                    nodes.append(
                        dict(context=dict(inspect.getmembers(member)),
                             context_name=node['context_name'] + '.' + member_name,
                             depth=node['depth']-1))
                except ImportError:
                    pass  # could not import, so do not attempt
    return None


class FreeRelation(BaseRelation):
    """
    A base relation without a dedicated class. Each instance is associated with a table
    specified by full_table_name.
    :param arg:  a dj.Connection or a dj.FreeRelation
    """

    def __init__(self, arg, full_table_name=None):
        super().__init__()
        if isinstance(arg, FreeRelation):
            # copy constructor
            self.database = arg.database
            self._table_name = arg._table_name
            self._connection = arg._connection
        else:
            self.database, self._table_name = (s.strip('`') for s in full_table_name.split('.'))
            self._connection = arg

    def __repr__(self):
        return "FreeRelation(`%s`.`%s`)" % (self.database, self._table_name)

    @property
    def table_name(self):
        """
        :return: the table name in the database
        """
        return self._table_name


class Log(BaseRelation):
    """
    The log table for each database.
    Instances are callable.  Calls log the time and identifying information along with the event.
    """

    def __init__(self, arg, database=None):
        super().__init__()

        if isinstance(arg, Log):
            # copy constructor
            self.database = arg.database
            self._connection = arg._connection
            self._definition = arg._definition
            self._user = arg._user
            return

        self.database = database
        self._connection = arg
        self._definition = """    # event logging table for `{database}`
        timestamp = CURRENT_TIMESTAMP : timestamp
        ---
        version  :varchar(12)   # datajoint version
        user     :varchar(255)  # user@host
        host=""  :varchar(255)  # system hostname
        event="" :varchar(255)  # custom message
        """.format(database=database)

        if not self.is_declared:
            self.declare()
        self._user = self.connection.get_user()

    @property
    def definition(self):
        return self._definition

    @property
    def table_name(self):
        return '~log'

    def __call__(self, event):
        try:
            self.insert1(dict(
                user=self._user,
                version=version + 'py',
                host=platform.uname().node,
                event=event), skip_duplicates=True, ignore_extra_fields=True)
        except pymysql.err.OperationalError:
            logger.info('could not log event in table ~log')

    def delete(self):
        """bypass interactive prompts and cascading dependencies"""
        self.delete_quick()

    def drop(self):
        """bypass interactive prompts and cascading dependencies"""
        self.drop_quick()<|MERGE_RESOLUTION|>--- conflicted
+++ resolved
@@ -179,15 +179,9 @@
                 except StopIteration:
                     pass
             fields=list(name for name in heading if name in rows.heading)
-<<<<<<< HEAD
             query = 'INSERT{ignore} INTO {table} ({fields}) {select}'.format( 
                ignore=" IGNORE" if ignore_errors or skip_duplicates else "",
-               fields='`'+'`,`'.join(fields)+'`',
-=======
-            query = 'INSERT{ignore} INTO {table} ({fields}) {select}'.format(
-               ignore=" IGNORE" if ignore_errors or skip_duplicates else "",
                fields='`' + '`,`'.join(fields) + '`',
->>>>>>> 2b622c16
                table=self.full_table_name,
                select=rows.make_sql(select_fields=fields))
             self.connection.query(query)
@@ -318,7 +312,6 @@
         """
         graph = self.connection.dependencies
         graph.load()
-<<<<<<< HEAD
         delete_list = collections.OrderedDict(
             (table, None if table.isdigit() else FreeRelation(self.connection, table))
             for table in graph.descendants(self.full_table_name))
@@ -334,37 +327,6 @@
             for child in semi:
                 if not child.isdigit():
                     delete_list[child].allow(rel)
-=======
-        delete_list = collections.OrderedDict()
-        for table in graph.descendants(self.full_table_name):
-            if not table.isdigit():
-                delete_list[table] = FreeRelation(self.connection, table)
-            else:
-                parent, edge = next(iter(graph.parents(table).items()))
-                delete_list[table] = FreeRelation(self.connection, parent).proj(
-                    **{new_name: old_name
-                       for new_name, old_name in zip(edge['referencing_attributes'], edge['referenced_attributes'])
-                       if new_name != old_name})
-
-        # construct restrictions for each relation
-        restrict_by_me = set()
-        restrictions = collections.defaultdict(list)
-        # restrict by self
-        if self.restrictions:
-            restrict_by_me.add(self.full_table_name)
-            restrictions[self.full_table_name].append(self.restrictions)  # copy own restrictions
-        # restrict by renamed nodes
-        restrict_by_me.update(table for table in delete_list if table.isdigit())  # restrict by all renamed nodes
-        # restrict by tables restricted by a non-primary semijoin
-        for table in delete_list:
-            restrict_by_me.update(graph.children(table, primary=False))   # restrict by any non-primary dependents
-
-        # compile restriction lists
-        for table, rel in delete_list.items():
-            for dep in graph.children(table):
-                if table in restrict_by_me:
-                    restrictions[dep].append(rel)   # if restrict by me, then restrict by the entire relation
->>>>>>> 2b622c16
                 else:
                     restrictions[dep].extend(restrictions[table])   # or re-apply the same restrictions
 
