--- conflicted
+++ resolved
@@ -317,11 +317,7 @@
                 if key in self.referenced:
                     self.referenced.pop(key)
 
-<<<<<<< HEAD
-    def parents_of(self, child_table):  # TODO: this function is not clear to me after reading the docu
-=======
     def parents_of(self, child_table):
->>>>>>> e39aebc6
         """
         Returns a list of tables that are parents of the specified child_table. Parent-child relationship is defined
         based on the presence of primary-key foreign reference: table that holds a foreign key relation to another table
@@ -332,11 +328,7 @@
         """
         return self.parents.get(child_table, []).copy()
 
-<<<<<<< HEAD
-    def children_of(self, parent_table):  # TODO: this function is not clear to me after reading the docu
-=======
     def children_of(self, parent_table):
->>>>>>> e39aebc6
         """
         Returns a list of tables for which parent_table is a parent (primary foreign key). Parent-child relationship
         is defined based on the presence of primary-key foreign reference: table that holds a foreign key relation to
