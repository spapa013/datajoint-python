--- conflicted
+++ resolved
@@ -5,13 +5,7 @@
 import logging
 from . import config
 from . import DataJointError
-<<<<<<< HEAD
-from .blob import unpack
-=======
-import logging
-
 from .fetch import FetchQuery, Fetch1Query
->>>>>>> 724c6c10
 
 logger = logging.getLogger(__name__)
 
@@ -237,8 +231,6 @@
         return ' WHERE ' + ' AND '.join(conditions)
 
 
-
-
 class Not:
     """
     inverse restriction
