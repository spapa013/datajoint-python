--- conflicted
+++ resolved
@@ -206,11 +206,7 @@
 
     def update1(self, row):
         """
-<<<<<<< HEAD
         update1 updates one existing entry in the table.
-=======
-        Update an existing entry in the table.
->>>>>>> 939ca8bc
         Caution: Updates are not part of the DataJoint data manipulation model. For strict data integrity,
         use delete and insert.
         :param row: a dict containing the primary key and the attributes to update.
@@ -239,11 +235,7 @@
         query = "UPDATE {table} SET {assignments} WHERE {where}".format(
             table=self.full_table_name,
             assignments=",".join('`%s`=%s' % r[:2] for r in row),
-<<<<<<< HEAD
             where=make_condition(self, key, set()))
-=======
-            where=self._make_condition(key))
->>>>>>> 939ca8bc
         self.connection.query(query, args=list(r[2] for r in row if r[2] is not None))
 
     def insert1(self, row, **kwargs):
@@ -600,12 +592,8 @@
                         value = uuid.UUID(value)
                     except (AttributeError, ValueError):
                         raise DataJointError(
-<<<<<<< HEAD
-                            'badly formed UUID value {v} for attribute `{n}`'.format(v=value, n=name)) from None
-=======
                             'badly formed UUID value {v} for attribute `{n}`'.format(v=value,
                                                                                      n=name))
->>>>>>> 939ca8bc
                 value = value.bytes
             elif attr.is_blob:
                 value = blob.pack(value)
