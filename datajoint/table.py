import collections
import itertools
import inspect
import platform
import numpy as np
import pandas
import logging
import uuid
from pathlib import Path
from .settings import config
from .declare import declare, alter
from .condition import make_condition
from .expression import QueryExpression
from . import blob
from .utils import user_choice
from .heading import Heading
from .errors import DuplicateError, AccessError, DataJointError, UnknownAttributeError
from .version import __version__ as version

logger = logging.getLogger(__name__)


class _RenameMap(tuple):
    """ for internal use """
    pass


class Table(QueryExpression):
    """
    Table is an abstract class that represents a base relation, i.e. a table in the schema.
    To make it a concrete class, override the abstract properties specifying the connection,
    table name, database, and definition.
    A Relation implements insert and delete methods in addition to inherited relational operators.
    """

    _table_name = None  # must be defined in subclass
    _log_ = None  # placeholder for the Log table object

    # These properties must be set by the schema decorator (schemas.py) at class level or by FreeTable at instance level
    database = None
    declaration_context = None

    @property
    def table_name(self):
        return self._table_name

    @property
    def definition(self):
        raise NotImplementedError('Subclasses of Table must implement the `definition` property')

    def declare(self, context=None):
        """
        Declare the table in the schema based on self.definition.
        :param context: the context for foreign key resolution. If None, foreign keys are not allowed.
        """
        if self.connection.in_transaction:
            raise DataJointError('Cannot declare new tables inside a transaction, '
                                 'e.g. from inside a populate/make call')
        sql, external_stores = declare(self.full_table_name, self.definition, context)
        sql = sql.format(database=self.database)
        try:
            # declare all external tables before declaring main table
            for store in external_stores:
                self.connection.schemas[self.database].external[store]
            self.connection.query(sql)
        except AccessError:
            # skip if no create privilege
            pass
        else:
            self._log('Declared ' + self.full_table_name)

    def alter(self, prompt=True, context=None):
        """
        Alter the table definition from self.definition
        """
        if self.connection.in_transaction:
            raise DataJointError(
                'Cannot update table declaration inside a transaction, e.g. from inside a populate/make call')
        if context is None:
            frame = inspect.currentframe().f_back
            context = dict(frame.f_globals, **frame.f_locals)
            del frame
        old_definition = self.describe(context=context, printout=False)
        sql, external_stores = alter(self.definition, old_definition, context)
        if not sql:
            if prompt:
                print('Nothing to alter.')
        else:
            sql = "ALTER TABLE {tab}\n\t".format(tab=self.full_table_name) + ",\n\t".join(sql)
            if not prompt or user_choice(sql + '\n\nExecute?') == 'yes':
                try:
                    # declare all external tables before declaring main table
                    for store in external_stores:
                        self.connection.schemas[self.database].external[store]
                    self.connection.query(sql)
                except AccessError:
                    # skip if no create privilege
                    pass
                else:
                    self.__class__._heading = Heading(table_info=self.heading.table_info)  # reset heading
                    if prompt:
                        print('Table altered')
                    self._log('Altered ' + self.full_table_name)

<<<<<<< HEAD
    def parents(self, primary=None):
=======
    @property
    def from_clause(self):
        """
        :return: the FROM clause of SQL SELECT statements.
        """
        return self.full_table_name

    def get_select_fields(self, select_fields=None):
        """
        :return: the selected attributes from the SQL SELECT statement.
        """
        return '*' if select_fields is None else self.heading.project(select_fields).as_sql

    def parents(self, primary=None, as_objects=False):
>>>>>>> f3e86bbc
        """
        :param primary: if None, then all parents are returned. If True, then only foreign keys composed of
            primary key attributes are considered.  If False, the only foreign keys including at least one non-primary
            attribute are considered.
        :param as_objects: if False (default), the output is a dict describing the foreign keys. If True, return table objects.
        :return: dict of tables referenced with self's foreign keys  or list of table objects if as_objects=True
        """
        parents = self.connection.dependencies.parents(self.full_table_name, primary)
        if as_objects:
            parents = [FreeTable(self.connection, c) for c in parents]
        return parents

    def children(self, primary=None, as_objects=False):
        """
        :param primary: if None, then all children are returned. If True, then only foreign keys composed of
            primary key attributes are considered.  If False, the only foreign keys including at least one non-primary
            attribute are considered.
        :param as_objects: if False (default), the output is a dict describing the foreign keys. If True, return table objects.
        :return: dict of tables with foreign keys referencing self or list of table objects if as_objects=True
        """
        nodes = dict((next(iter(self.connection.dependencies.children(k).items())) if k.isdigit() else (k, v))
                     for k, v in self.connection.dependencies.children(self.full_table_name, primary).items())
        if as_objects:
            nodes = [FreeTable(self.connection, c) for c in nodes]
        return nodes

    def descendants(self, as_objects=False):
        nodes = [node for node in self.connection.dependencies.descendants(self.full_table_name) if not node.isdigit()]
        if as_objects:
            nodes = [FreeTable(self.connection, c) for c in nodes]
        return nodes

    def parts(self, as_objects=False):
        """
        return part tables either as entries in a dict with foreign key informaiton or a list of objects
        :param as_objects: if False (default), the output is a dict describing the foreign keys. If True, return table objects.
        """
        nodes = [node for node in self.connection.dependencies.nodes
                 if not node.isdigit() and node.startswith(self.full_table_name[:-1] + '__')]
        if as_objects:
            nodes = [FreeTable(self.connection, c) for c in nodes]
        return nodes

    def ancestors(self, as_objects=False):
        nodes = [node for node in self.connection.dependencies.ancestors(self.full_table_name) if not node.isdigit()]
        if as_objects:
            nodes = [FreeTable(self.connection, c) for c in nodes]
        return nodes

    @property
    def is_declared(self):
        """
        :return: True is the table is declared in the schema.
        """
        return self.connection.query(
            'SHOW TABLES in `{database}` LIKE "{table_name}"'.format(
                database=self.database, table_name=self.table_name)).rowcount > 0

    @property
    def full_table_name(self):
        """
        :return: full table name in the schema
        """
        return r"`{0:s}`.`{1:s}`".format(self.database, self.table_name)

    @property
    def _log(self):
        if self._log_ is None:
            self._log_ = Log(self.connection, database=self.database, skip_logging=self.table_name.startswith('~'))
        return self._log_

    @property
    def external(self):
        return self.connection.schemas[self.database].external

    def update1(self, row):
        """
        update1 updates one existing entry in the table.
        Caution: Updates are not part of the DataJoint data manipulation model. For strict data integrity,
        use delete and insert.
        :param row: a dict containing the primary key and the attributes to update.
        Setting an attribute value to None will reset it to the default value (if any)
        The primary key attributes must always be provided.
        Examples:
        >>> table.update1({'id': 1, 'value': 3})  # update value in record with id=1
        >>> table.update1({'id': 1, 'value': None})  # reset value to default
        """
        # argument validations
        if not isinstance(row, collections.abc.Mapping):
            raise DataJointError('The argument of update1 must be dict-like.')
        if not set(row).issuperset(self.primary_key):
            raise DataJointError('The argument of update1 must supply all primary key values.')
        try:
            raise DataJointError('Attribute `%s` not found.' % next(k for k in row if k not in self.heading.names))
        except StopIteration:
            pass  # ok
        if len(self.restriction):
            raise DataJointError('Update cannot be applied to a restricted table.')
        key = {k: row[k] for k in self.primary_key}
        if len(self & key) != 1:
            raise DataJointError('Update entry must exist.')
        # UPDATE query
        row = [self.__make_placeholder(k, v) for k, v in row.items() if k not in self.primary_key]
        query = "UPDATE {table} SET {assignments} WHERE {where}".format(
            table=self.full_table_name,
            assignments=",".join('`%s`=%s' % r[:2] for r in row),
            where=make_condition(self, key, set()))
        self.connection.query(query, args=list(r[2] for r in row if r[2] is not None))

    def insert1(self, row, **kwargs):
        """
        Insert one data record or one Mapping (like a dict).
        :param row: a numpy record, a dict-like object, or an ordered sequence to be inserted as one row.
        For kwargs, see insert()
        """
        self.insert((row,), **kwargs)

    def insert(self, rows, replace=False, skip_duplicates=False, ignore_extra_fields=False, allow_direct_insert=None):
        """
        Insert a collection of rows.

        :param rows: An iterable where an element is a numpy record, a dict-like object, a pandas.DataFrame, a sequence,
            or a query expression with the same heading as table self.
        :param replace: If True, replaces the existing tuple.
        :param skip_duplicates: If True, silently skip duplicate inserts.
        :param ignore_extra_fields: If False, fields that are not in the heading raise error.
        :param allow_direct_insert: applies only in auto-populated tables.
                                    If False (default), insert are allowed only from inside the make callback.

        Example::
        >>> relation.insert([
        >>>     dict(subject_id=7, species="mouse", date_of_birth="2014-09-01"),
        >>>     dict(subject_id=8, species="mouse", date_of_birth="2014-09-02")])
        """

        if isinstance(rows, pandas.DataFrame):
            # drop 'extra' synthetic index for 1-field index case -
            # frames with more advanced indices should be prepared by user.
            rows = rows.reset_index(
                drop=len(rows.index.names) == 1 and not rows.index.names[0]
            ).to_records(index=False)

        # prohibit direct inserts into auto-populated tables
        if not allow_direct_insert and not getattr(self, '_allow_insert', True):  # allow_insert is only used in AutoPopulate
            raise DataJointError(
                'Inserts into an auto-populated table can only done inside its make method during a populate call.'
                ' To override, set keyword argument allow_direct_insert=True.')

        if inspect.isclass(rows) and issubclass(rows, QueryExpression):   # instantiate if a class
            rows = rows()
        if isinstance(rows, QueryExpression):
            # insert from select
            if not ignore_extra_fields:
                try:
                    raise DataJointError(
                        "Attribute %s not found. To ignore extra attributes in insert, set ignore_extra_fields=True." %
                        next(name for name in rows.heading if name not in self.heading))
                except StopIteration:
                    pass
            fields = list(name for name in rows.heading if name in self.heading)
            query = '{command} INTO {table} ({fields}) {select}{duplicate}'.format(
                command='REPLACE' if replace else 'INSERT',
                fields='`' + '`,`'.join(fields) + '`',
                table=self.full_table_name,
                select=rows.make_sql(fields),
                duplicate=(' ON DUPLICATE KEY UPDATE `{pk}`={table}.`{pk}`'.format(
                    table=self.full_table_name, pk=self.primary_key[0])
                           if skip_duplicates else ''))
            self.connection.query(query)
            return

        field_list = []  # collects the field list from first row (passed by reference)
        rows = list(self.__make_row_to_insert(row, field_list, ignore_extra_fields) for row in rows)
        if rows:
            try:
                query = "{command} INTO {destination}(`{fields}`) VALUES {placeholders}{duplicate}".format(
                    command='REPLACE' if replace else 'INSERT',
                    destination=self.from_clause(),
                    fields='`,`'.join(field_list),
                    placeholders=','.join('(' + ','.join(row['placeholders']) + ')' for row in rows),
                    duplicate=(' ON DUPLICATE KEY UPDATE `{pk}`=`{pk}`'.format(pk=self.primary_key[0])
                               if skip_duplicates else ''))
                self.connection.query(query, args=list(
                    itertools.chain.from_iterable((v for v in r['values'] if v is not None) for r in rows)))
            except UnknownAttributeError as err:
                raise err.suggest('To ignore extra fields in insert, set ignore_extra_fields=True') from None
            except DuplicateError as err:
                raise err.suggest('To ignore duplicate entries in insert, set skip_duplicates=True') from None

    def delete_quick(self, get_count=False):
        """
        Deletes the table without cascading and without user prompt.
        If this table has populated dependent tables, this will fail.
        """
        query = 'DELETE FROM ' + self.full_table_name + self.where_clause
        self.connection.query(query)
        count = self.connection.query("SELECT ROW_COUNT()").fetchone()[0] if get_count else None
        self._log(query[:255])
        return count

    def delete(self, verbose=True):
        """
        Deletes the contents of the table and its dependent tables, recursively.
        User is prompted for confirmation if config['safemode'] is set to True.
        """
        conn = self.connection
        already_in_transaction = conn.in_transaction
        safe = config['safemode']
        if already_in_transaction and safe:
            raise DataJointError('Cannot delete within a transaction in safemode. '
                                 'Set dj.config["safemode"] = False or complete the ongoing transaction first.')
        graph = conn.dependencies
        graph.load()
        delete_list = collections.OrderedDict(
            (name, _RenameMap(next(iter(graph.parents(name).items()))) if name.isdigit() else FreeTable(conn, name))
            for name in graph.descendants(self.full_table_name))

        # construct restrictions for each relation
        restrict_by_me = set()
        # restrictions: Or-Lists of restriction conditions for each table.
        # Uncharacteristically of Or-Lists, an empty entry denotes "delete everything".
        restrictions = collections.defaultdict(list)
        # restrict by self
        if self.restriction:
            restrict_by_me.add(self.full_table_name)
            restrictions[self.full_table_name].append(self.restriction)  # copy own restrictions
        # restrict by renamed nodes
        restrict_by_me.update(table for table in delete_list if table.isdigit())  # restrict by all renamed nodes
        # restrict by secondary dependencies
        for table in delete_list:
            restrict_by_me.update(graph.children(table, primary=False))   # restrict by any non-primary dependents

        # compile restriction lists
        for name, table in delete_list.items():
            for dep in graph.children(name):
                # if restrict by me, then restrict by the entire relation otherwise copy restrictions
                restrictions[dep].extend([table] if name in restrict_by_me else restrictions[name])

        # apply restrictions
        for name in delete_list:
            if not name.isdigit() and restrictions[name]:  # do not restrict by an empty list
                delete_list[name].restrict_in_place([
                    r.proj() if isinstance(r, FreeTable) else (
                        delete_list[r[0]].proj(**{a: b for a, b in r[1]['attr_map'].items()})
                        if isinstance(r, _RenameMap) else r)
                    for r in restrictions[name]])
        if safe:
            print('About to delete:')

        if not already_in_transaction:
            conn.start_transaction()
        total = 0
        try:
            for name, table in reversed(list(delete_list.items())):
                if not name.isdigit():
                    count = table.delete_quick(get_count=True)
                    total += count
                    if (verbose or safe) and count:
                        print('{table}: {count} items'.format(table=name, count=count))
        except:
            # Delete failed, perhaps due to insufficient privileges. Cancel transaction.
            if not already_in_transaction:
                conn.cancel_transaction()
            raise
        else:
            assert not (already_in_transaction and safe)
            if not total:
                print('Nothing to delete')
                if not already_in_transaction:
                    conn.cancel_transaction()
            else:
                if already_in_transaction:
                    if verbose:
                        print('The delete is pending within the ongoing transaction.')
                else:
                    if not safe or user_choice("Proceed?", default='no') == 'yes':
                        conn.commit_transaction()
                        if verbose or safe:
                            print('Committed.')
                    else:
                        conn.cancel_transaction()
                        if verbose or safe:
                            print('Cancelled deletes.')

    def drop_quick(self):
        """
        Drops the table associated with this relation without cascading and without user prompt.
        If the table has any dependent table(s), this call will fail with an error.
        """
        if self.is_declared:
            query = 'DROP TABLE %s' % self.full_table_name
            self.connection.query(query)
            logger.info("Dropped table %s" % self.full_table_name)
            self._log(query[:255])
        else:
            logger.info("Nothing to drop: table %s is not declared" % self.full_table_name)

    def drop(self):
        """
        Drop the table and all tables that reference it, recursively.
        User is prompted for confirmation if config['safemode'] is set to True.
        """
        if self.restriction:
            raise DataJointError('A relation with an applied restriction condition cannot be dropped.'
                                 ' Call drop() on the unrestricted Table.')
        self.connection.dependencies.load()
        do_drop = True
        tables = [table for table in self.connection.dependencies.descendants(self.full_table_name)
                  if not table.isdigit()]
        if config['safemode']:
            for table in tables:
                print(table, '(%d tuples)' % len(FreeTable(self.connection, table)))
            do_drop = user_choice("Proceed?", default='no') == 'yes'
        if do_drop:
            for table in reversed(tables):
                FreeTable(self.connection, table).drop_quick()
            print('Tables dropped.  Restart kernel.')

    @property
    def size_on_disk(self):
        """
        :return: size of data and indices in bytes on the storage device
        """
        ret = self.connection.query(
            'SHOW TABLE STATUS FROM `{database}` WHERE NAME="{table}"'.format(
                database=self.database, table=self.table_name), as_dict=True).fetchone()
        return ret['Data_length'] + ret['Index_length']

    def show_definition(self):
        raise AttributeError('show_definition is deprecated. Use the describe method instead.')

    def describe(self, context=None, printout=True):
        """
        :return:  the definition string for the relation using DataJoint DDL.
        """
        if context is None:
            frame = inspect.currentframe().f_back
            context = dict(frame.f_globals, **frame.f_locals)
            del frame
        if self.full_table_name not in self.connection.dependencies:
            self.connection.dependencies.load()
        parents = self.parents()
        in_key = True
        definition = ('# ' + self.heading.table_status['comment'] + '\n'
                      if self.heading.table_status['comment'] else '')
        attributes_thus_far = set()
        attributes_declared = set()
        indexes = self.heading.indexes.copy()
        for attr in self.heading.attributes.values():
            if in_key and not attr.in_key:
                definition += '---\n'
                in_key = False
            attributes_thus_far.add(attr.name)
            do_include = True
            for parent_name, fk_props in list(parents.items()):  # need list() to force a copy
                if attr.name in fk_props['attr_map']:
                    do_include = False
                    if attributes_thus_far.issuperset(fk_props['attr_map']):
                        parents.pop(parent_name)
                        # foreign key properties
                        try:
                            index_props = indexes.pop(tuple(fk_props['attr_map']))
                        except KeyError:
                            index_props = ''
                        else:
                            index_props = [k for k, v in index_props.items() if v]
                            index_props = ' [{}]'.format(', '.join(index_props)) if index_props else ''

                        if not parent_name.isdigit():
                            # simple foreign key
                            definition += '->{props} {class_name}\n'.format(
                                props=index_props,
                                class_name=lookup_class_name(parent_name, context) or parent_name)
                        else:
                            # projected foreign key
                            parent_name = list(self.connection.dependencies.in_edges(parent_name))[0][0]
                            lst = [(attr, ref) for attr, ref in fk_props['attr_map'].items() if ref != attr]
                            definition += '->{props} {class_name}.proj({proj_list})\n'.format(
                                props=index_props,
                                class_name=lookup_class_name(parent_name, context) or parent_name,
                                proj_list=','.join('{}="{}"'.format(a, b) for a, b in lst))
                            attributes_declared.update(fk_props['attr_map'])
            if do_include:
                attributes_declared.add(attr.name)
                definition += '%-20s : %-28s %s\n' % (
                    attr.name if attr.default is None else '%s=%s' % (attr.name, attr.default),
                    '%s%s' % (attr.type, ' auto_increment' if attr.autoincrement else ''),
                    '# ' + attr.comment if attr.comment else '')
        # add remaining indexes
        for k, v in indexes.items():
            definition += '{unique}INDEX ({attrs})\n'.format(
                unique='UNIQUE ' if v['unique'] else '',
                attrs=', '.join(k))
        if printout:
            print(definition)
        return definition

    def _update(self, attrname, value=None):
        """
            This is a deprecated function to be removed in datajoint 0.14. Use .update1 instead.

            Updates a field in an existing tuple. This is not a datajoyous operation and should not be used
            routinely. Relational database maintain referential integrity on the level of a tuple. Therefore,
            the UPDATE operator can violate referential integrity. The datajoyous way to update information is
            to delete the entire tuple and insert the entire update tuple.

            Safety constraints:
               1. self must be restricted to exactly one tuple
               2. the update attribute must not be in primary key

            Example:
            >>> (v2p.Mice() & key)._update('mouse_dob', '2011-01-01')
            >>> (v2p.Mice() & key)._update( 'lens')   # set the value to NULL
        """
        if len(self) != 1:
            raise DataJointError('Update is only allowed on one tuple at a time')
        if attrname not in self.heading:
            raise DataJointError('Invalid attribute name')
        if attrname in self.heading.primary_key:
            raise DataJointError('Cannot update a key value.')

        attr = self.heading[attrname]

        if attr.is_blob:
            value = blob.pack(value)
            placeholder = '%s'
        elif attr.numeric:
            if value is None or np.isnan(np.float(value)):  # nans are turned into NULLs
                placeholder = 'NULL'
                value = None
            else:
                placeholder = '%s'
                value = str(int(value) if isinstance(value, bool) else value)
        else:
            placeholder = '%s' if value is not None else 'NULL'
        command = "UPDATE {full_table_name} SET `{attrname}`={placeholder} {where_clause}".format(
            full_table_name=self.from_clause(),
            attrname=attrname,
            placeholder=placeholder,
            where_clause=self.where_clause)
        self.connection.query(command, args=(value, ) if value is not None else ())

    # --- private helper functions ----
    def __make_placeholder(self, name, value, ignore_extra_fields=False):
        """
        For a given attribute `name` with `value`, return its processed value or value placeholder
        as a string to be included in the query and the value, if any, to be submitted for
        processing by mysql API.
        :param name:  name of attribute to be inserted
        :param value: value of attribute to be inserted
        """
        if ignore_extra_fields and name not in self.heading:
            return None
        attr = self.heading[name]
        if attr.adapter:
            value = attr.adapter.put(value)
        if value is None or (attr.numeric and (value == '' or np.isnan(np.float(value)))):
            # set default value
            placeholder, value = 'DEFAULT', None
        else:  # not NULL
            placeholder = '%s'
            if attr.uuid:
                if not isinstance(value, uuid.UUID):
                    try:
                        value = uuid.UUID(value)
                    except (AttributeError, ValueError):
                        raise DataJointError(
                            'badly formed UUID value {v} for attribute `{n}`'.format(v=value, n=name)) from None
                value = value.bytes
            elif attr.is_blob:
                value = blob.pack(value)
                value = self.external[attr.store].put(value).bytes if attr.is_external else value
            elif attr.is_attachment:
                attachment_path = Path(value)
                if attr.is_external:
                    # value is hash of contents
                    value = self.external[attr.store].upload_attachment(attachment_path).bytes
                else:
                    # value is filename + contents
                    value = str.encode(attachment_path.name) + b'\0' + attachment_path.read_bytes()
            elif attr.is_filepath:
                value = self.external[attr.store].upload_filepath(value).bytes
            elif attr.numeric:
                value = str(int(value) if isinstance(value, bool) else value)
        return name, placeholder, value

    def __make_row_to_insert(self, row, field_list, ignore_extra_fields):
        """
        Helper function for insert and update
        :param row:  A tuple to insert
        :return: a dict with fields 'names', 'placeholders', 'values'
        """

        def check_fields(fields):
            """
            Validates that all items in `fields` are valid attributes in the heading
            :param fields: field names of a tuple
            """
            if not field_list:
                if not ignore_extra_fields:
                    for field in fields:
                        if field not in self.heading:
                            raise KeyError(u'`{0:s}` is not in the table heading'.format(field))
            elif set(field_list) != set(fields).intersection(self.heading.names):
                raise DataJointError('Attempt to insert rows with different fields')

        if isinstance(row, np.void):  # np.array
            check_fields(row.dtype.fields)
            attributes = [self.__make_placeholder(name, row[name], ignore_extra_fields)
                          for name in self.heading if name in row.dtype.fields]
        elif isinstance(row, collections.abc.Mapping):  # dict-based
            check_fields(row)
            attributes = [self.__make_placeholder(name, row[name], ignore_extra_fields)
                          for name in self.heading if name in row]
        else:  # positional
            try:
                if len(row) != len(self.heading):
                    raise DataJointError(
                        'Invalid insert argument. Incorrect number of attributes: '
                        '{given} given; {expected} expected'.format(
                            given=len(row), expected=len(self.heading)))
            except TypeError:
                raise DataJointError('Datatype %s cannot be inserted' % type(row))
            else:
                attributes = [self.__make_placeholder(name, value, ignore_extra_fields)
                              for name, value in zip(self.heading, row)]
        if ignore_extra_fields:
            attributes = [a for a in attributes if a is not None]

        assert len(attributes), 'Empty tuple'
        row_to_insert = dict(zip(('names', 'placeholders', 'values'), zip(*attributes)))
        if not field_list:
            # first row sets the composition of the field list
            field_list.extend(row_to_insert['names'])
        else:
            #  reorder attributes in row_to_insert to match field_list
            order = list(row_to_insert['names'].index(field) for field in field_list)
            row_to_insert['names'] = list(row_to_insert['names'][i] for i in order)
            row_to_insert['placeholders'] = list(row_to_insert['placeholders'][i] for i in order)
            row_to_insert['values'] = list(row_to_insert['values'][i] for i in order)
        return row_to_insert


def lookup_class_name(name, context, depth=3):
    """
    given a table name in the form `schema_name`.`table_name`, find its class in the context.
    :param name: `schema_name`.`table_name`
    :param context: dictionary representing the namespace
    :param depth: search depth into imported modules, helps avoid infinite recursion.
    :return: class name found in the context or None if not found
    """
    # breadth-first search
    nodes = [dict(context=context, context_name='', depth=depth)]
    while nodes:
        node = nodes.pop(0)
        for member_name, member in node['context'].items():
            if not member_name.startswith('_'):  # skip IPython's implicit variables
                if inspect.isclass(member) and issubclass(member, Table):
                    if member.full_table_name == name:   # found it!
                        return '.'.join([node['context_name'],  member_name]).lstrip('.')
                    try:  # look for part tables
                        parts = member._ordered_class_members
                    except AttributeError:
                        pass  # not a UserTable -- cannot have part tables.
                    else:
                        for part in (getattr(member, p) for p in parts if p[0].isupper() and hasattr(member, p)):
                            if inspect.isclass(part) and issubclass(part, Table) and part.full_table_name == name:
                                return '.'.join([node['context_name'], member_name, part.__name__]).lstrip('.')
                elif node['depth'] > 0 and inspect.ismodule(member) and member.__name__ != 'datajoint':
                    try:
                        nodes.append(
                            dict(context=dict(inspect.getmembers(member)),
                                 context_name=node['context_name'] + '.' + member_name,
                                 depth=node['depth']-1))
                    except ImportError:
                        pass  # could not import, so do not attempt
    return None


class FreeTable(Table):
    """
    A base relation without a dedicated class. Each instance is associated with a table
    specified by full_table_name.
    :param conn:  a dj.Connection object
    :param full_table_name: in format `database`.`table_name`
    """
    def __init__(self, conn, full_table_name):
        self.database, self._table_name = (s.strip('`') for s in full_table_name.split('.'))
        self._connection = conn
        self._support = [full_table_name]
        self._heading = Heading(table_info=dict(
            conn=conn,
            database=self.database,
            table_name=self.table_name,
            context=None))

    def __repr__(self):
        return "FreeTable(`%s`.`%s`)\n" % (self.database, self._table_name) + super().__repr__()


class Log(Table):
    """
    The log table for each schema.
    Instances are callable.  Calls log the time and identifying information along with the event.
    :param skip_logging: if True, then log entry is skipped by default. See __call__
    """

    _table_name = '~log'

    def __init__(self, conn, database, skip_logging=False):
        self.database = database
        self.skip_logging = skip_logging
        self._connection = conn
        self._heading = Heading(table_info=dict(
            conn=conn,
            database=database,
            table_name=self.table_name,
            context=None
        ))
        self._support = [self.full_table_name]

        self._definition = """    # event logging table for `{database}`
        id       :int unsigned auto_increment     # event order id
        ---
        timestamp = CURRENT_TIMESTAMP : timestamp # event timestamp
        version  :varchar(12)                     # datajoint version
        user     :varchar(255)                    # user@host
        host=""  :varchar(255)                    # system hostname
        event="" :varchar(255)                    # event message
        """.format(database=database)

        super().__init__()

        if not self.is_declared:
            self.declare()
            self.connection.dependencies.clear()
        self._user = self.connection.get_user()

    @property
    def definition(self):
        return self._definition

    def __call__(self, event, skip_logging=None):
        """
        :param event: string to write into the log table
        :param skip_logging: If True then do not log. If None, then use self.skip_logging
        """
        skip_logging = self.skip_logging if skip_logging is None else skip_logging
        if not skip_logging:
            try:
                self.insert1(dict(
                    user=self._user,
                    version=version + 'py',
                    host=platform.uname().node,
                    event=event), skip_duplicates=True, ignore_extra_fields=True)
            except DataJointError:
                logger.info('could not log event in table ~log')

    def delete(self):
        """bypass interactive prompts and cascading dependencies"""
        self.delete_quick()

    def drop(self):
        """bypass interactive prompts and cascading dependencies"""
        self.drop_quick()<|MERGE_RESOLUTION|>--- conflicted
+++ resolved
@@ -102,10 +102,6 @@
                         print('Table altered')
                     self._log('Altered ' + self.full_table_name)
 
-<<<<<<< HEAD
-    def parents(self, primary=None):
-=======
-    @property
     def from_clause(self):
         """
         :return: the FROM clause of SQL SELECT statements.
@@ -119,7 +115,6 @@
         return '*' if select_fields is None else self.heading.project(select_fields).as_sql
 
     def parents(self, primary=None, as_objects=False):
->>>>>>> f3e86bbc
         """
         :param primary: if None, then all parents are returned. If True, then only foreign keys composed of
             primary key attributes are considered.  If False, the only foreign keys including at least one non-primary
