import collections
import itertools
import inspect
import platform
import numpy as np
import pandas
import logging
import uuid
from pathlib import Path
from .settings import config
from .declare import declare, alter
from .condition import make_condition
from .expression import QueryExpression
from . import blob
from .utils import user_choice, OrderedDict
from .heading import Heading
from .errors import DuplicateError, AccessError, DataJointError, UnknownAttributeError
from .version import __version__ as version

logger = logging.getLogger(__name__)


class _RenameMap(tuple):
    """ for internal use """
    pass


class Table(QueryExpression):
    """
    Table is an abstract class that represents a base relation, i.e. a table in the schema.
    To make it a concrete class, override the abstract properties specifying the connection,
    table name, database, and definition.
    A Relation implements insert and delete methods in addition to inherited relational operators.
    """

    _table_name = None  # must be defined in subclass
    _log_ = None  # placeholder for the Log table object

    # These properties must be set by the schema decorator (schemas.py) at class level or by FreeTable at instance level
    database = None
    declaration_context = None

    @property
<<<<<<< HEAD
    def table_name(self):
        return self._table_name

    @property
    def definition(self):
        raise NotImplementedError('Subclasses of Table must implement the `definition` property')
=======
    def heading(self):
        """
        :return: table heading. If the table is not declared, attempts to declare it first.
        """
        if self._heading is None:
            self._heading = Heading()  # instance-level heading
        if not self._heading and self.connection is not None:  # lazy loading of heading
            self._heading.init_from_database(
                self.connection, self.database, self.table_name, self.declaration_context)
        return self._heading
>>>>>>> 137de92d

    def declare(self, context=None):
        """
        Declare the table in the schema based on self.definition.
        :param context: the context for foreign key resolution. If None, foreign keys are
            not allowed.
        """
        if self.connection.in_transaction:
            raise DataJointError('Cannot declare new tables inside a transaction, '
                                 'e.g. from inside a populate/make call')
        sql, external_stores = declare(self.full_table_name, self.definition, context)
        sql = sql.format(database=self.database)
        try:
            # declare all external tables before declaring main table
            for store in external_stores:
                self.connection.schemas[self.database].external[store]
            self.connection.query(sql)
        except AccessError:
            # skip if no create privilege
            pass
        else:
            self._log('Declared ' + self.full_table_name)

    def alter(self, prompt=True, context=None):
        """
        Alter the table definition from self.definition
        """
        if self.connection.in_transaction:
            raise DataJointError(
                'Cannot update table declaration inside a transaction, e.g. from inside a populate/make call')
        if context is None:
            frame = inspect.currentframe().f_back
            context = dict(frame.f_globals, **frame.f_locals)
            del frame
        old_definition = self.describe(context=context, printout=False)
        sql, external_stores = alter(self.definition, old_definition, context)
        if not sql:
            if prompt:
                print('Nothing to alter.')
        else:
            sql = "ALTER TABLE {tab}\n\t".format(tab=self.full_table_name) + ",\n\t".join(sql)
            if not prompt or user_choice(sql + '\n\nExecute?') == 'yes':
                try:
                    # declare all external tables before declaring main table
                    for store in external_stores:
                        self.connection.schemas[self.database].external[store]
                    self.connection.query(sql)
                except AccessError:
                    # skip if no create privilege
                    pass
                else:
                    self.__class__._heading = Heading(table_info=self.heading.table_info)  # reset heading
                    if prompt:
                        print('Table altered')
                    self._log('Altered ' + self.full_table_name)

    def from_clause(self):
        """
        :return: the FROM clause of SQL SELECT statements.
        """
        return self.full_table_name

    def get_select_fields(self, select_fields=None):
        """
        :return: the selected attributes from the SQL SELECT statement.
        """
        return '*' if select_fields is None else self.heading.project(select_fields).as_sql

    def parents(self, primary=None, as_objects=False, foreign_key_info=False):
        """
        :param primary: if None, then all parents are returned. If True, then only foreign keys composed of
            primary key attributes are considered.  If False, return foreign keys including at least one
            secondary attribute.
        :param as_objects: if False, return table names. If True, return table objects.
        :param foreign_key_info: if True, each element in result also includes foreign key info.
        :return: list of parents as table names or table objects
            with (optional) foreign key information.
        """
        get_edge = self.connection.dependencies.parents
        nodes = [next(iter(get_edge(name).items())) if name.isdigit() else (name, props)
                 for name, props in get_edge(self.full_table_name, primary).items()]
        if as_objects:
            nodes = [(FreeTable(self.connection, name), props) for name, props in nodes]
        if not foreign_key_info:
            nodes = [name for name, props in nodes]
        return nodes

    def children(self, primary=None, as_objects=False, foreign_key_info=False):
        """
        :param primary: if None, then all children are returned. If True, then only foreign keys composed of
            primary key attributes are considered.  If False, return foreign keys including at least one
            secondary attribute.
        :param as_objects: if False, return table names. If True, return table objects.
        :param foreign_key_info: if True, each element in result also includes foreign key info.
        :return: list of children as table names or table objects
            with (optional) foreign key information.
        """
        get_edge = self.connection.dependencies.children
        nodes = [next(iter(get_edge(name).items())) if name.isdigit() else (name, props)
                 for name, props in get_edge(self.full_table_name, primary).items()]
        if as_objects:
            nodes = [(FreeTable(self.connection, name), props) for name, props in nodes]
        if not foreign_key_info:
            nodes = [name for name, props in nodes]
        return nodes

    def descendants(self, as_objects=False):
        """
        :param as_objects: False - a list of table names; True - a list of table objects.
        :return: list of tables descendants in topological order.
        """
        return [FreeTable(self.connection, node) if as_objects else node
                for node in self.connection.dependencies.descendants(self.full_table_name) if not node.isdigit()]

    def ancestors(self, as_objects=False):
        """
        :param as_objects: False - a list of table names; True - a list of table objects.
        :return: list of tables ancestors in topological order.
        """
        return [FreeTable(self.connection, node) if as_objects else node
                for node in self.connection.dependencies.ancestors(self.full_table_name) if not node.isdigit()]

    def parts(self, as_objects=False):
        """
        return part tables either as entries in a dict with foreign key informaiton or a list of objects
        :param as_objects: if False (default), the output is a dict describing the foreign keys. If True, return table objects.
        """
        nodes = [node for node in self.connection.dependencies.nodes
                 if not node.isdigit() and node.startswith(self.full_table_name[:-1] + '__')]
        return [FreeTable(self.connection, c) for c in nodes] if as_objects else nodes

    @property
    def is_declared(self):
        """
        :return: True is the table is declared in the schema.
        """
        return self.connection.query(
            'SHOW TABLES in `{database}` LIKE "{table_name}"'.format(
                database=self.database, table_name=self.table_name)).rowcount > 0

    @property
    def full_table_name(self):
        """
        :return: full table name in the schema
        """
        return r"`{0:s}`.`{1:s}`".format(self.database, self.table_name)

    @property
    def _log(self):
        if self._log_ is None:
            self._log_ = Log(self.connection, database=self.database, skip_logging=self.table_name.startswith('~'))
        return self._log_

    @property
    def external(self):
        return self.connection.schemas[self.database].external

    def update1(self, row):
        """
        update1 updates one existing entry in the table.
        Caution: Updates are not part of the DataJoint data manipulation model. For strict data integrity,
        use delete and insert.
        :param row: a dict containing the primary key and the attributes to update.
        Setting an attribute value to None will reset it to the default value (if any)
        The primary key attributes must always be provided.
        Examples:
        >>> table.update1({'id': 1, 'value': 3})  # update value in record with id=1
        >>> table.update1({'id': 1, 'value': None})  # reset value to default
        """
        # argument validations
        if not isinstance(row, collections.abc.Mapping):
            raise DataJointError('The argument of update1 must be dict-like.')
        if not set(row).issuperset(self.primary_key):
            raise DataJointError('The argument of update1 must supply all primary key values.')
        try:
            raise DataJointError('Attribute `%s` not found.' % next(k for k in row if k not in self.heading.names))
        except StopIteration:
            pass  # ok
        if len(self.restriction):
            raise DataJointError('Update cannot be applied to a restricted table.')
        key = {k: row[k] for k in self.primary_key}
        if len(self & key) != 1:
            raise DataJointError('Update entry must exist.')
        # UPDATE query
        row = [self.__make_placeholder(k, v) for k, v in row.items() if k not in self.primary_key]
        query = "UPDATE {table} SET {assignments} WHERE {where}".format(
            table=self.full_table_name,
            assignments=",".join('`%s`=%s' % r[:2] for r in row),
            where=make_condition(self, key, set()))
        self.connection.query(query, args=list(r[2] for r in row if r[2] is not None))

    def insert1(self, row, **kwargs):
        """
        Insert one data record or one Mapping (like a dict).
        :param row: a numpy record, a dict-like object, or an ordered sequence to be inserted as one row.
        For kwargs, see insert()
        """
        self.insert((row,), **kwargs)

    def insert(self, rows, replace=False, skip_duplicates=False, ignore_extra_fields=False, allow_direct_insert=None):
        """
        Insert a collection of rows.
        :param rows: An iterable where an element is a numpy record, a dict-like object, a pandas.DataFrame, a sequence,
            or a query expression with the same heading as table self.
        :param replace: If True, replaces the existing tuple.
        :param skip_duplicates: If True, silently skip duplicate inserts.
        :param ignore_extra_fields: If False, fields that are not in the heading raise error.
        :param allow_direct_insert: applies only in auto-populated tables.
                                    If False (default), insert are allowed only from inside the make callback.
        Example::
        >>> relation.insert([
        >>>     dict(subject_id=7, species="mouse", date_of_birth="2014-09-01"),
        >>>     dict(subject_id=8, species="mouse", date_of_birth="2014-09-02")])
        """
        if isinstance(rows, pandas.DataFrame):
            # drop 'extra' synthetic index for 1-field index case -
            # frames with more advanced indices should be prepared by user.
            rows = rows.reset_index(
                drop=len(rows.index.names) == 1 and not rows.index.names[0]
            ).to_records(index=False)

        # prohibit direct inserts into auto-populated tables
        if not allow_direct_insert and not getattr(self, '_allow_insert', True):  # allow_insert is only used in AutoPopulate
            raise DataJointError(
                'Inserts into an auto-populated table can only done inside its make method during a populate call.'
                ' To override, set keyword argument allow_direct_insert=True.')

        if inspect.isclass(rows) and issubclass(rows, QueryExpression):   # instantiate if a class
            rows = rows()
        if isinstance(rows, QueryExpression):
            # insert from select
            if not ignore_extra_fields:
                try:
                    raise DataJointError(
                        "Attribute %s not found. To ignore extra attributes in insert, set ignore_extra_fields=True." %
                        next(name for name in rows.heading if name not in self.heading))
                except StopIteration:
                    pass
            fields = list(name for name in rows.heading if name in self.heading)
            query = '{command} INTO {table} ({fields}) {select}{duplicate}'.format(
                command='REPLACE' if replace else 'INSERT',
                fields='`' + '`,`'.join(fields) + '`',
                table=self.full_table_name,
                select=rows.make_sql(fields),
                duplicate=(' ON DUPLICATE KEY UPDATE `{pk}`={table}.`{pk}`'.format(
                    table=self.full_table_name, pk=self.primary_key[0])
                           if skip_duplicates else ''))
            self.connection.query(query)
            return

        field_list = []  # collects the field list from first row (passed by reference)
        rows = list(self.__make_row_to_insert(row, field_list, ignore_extra_fields) for row in rows)
        if rows:
            try:
                query = "{command} INTO {destination}(`{fields}`) VALUES {placeholders}{duplicate}".format(
                    command='REPLACE' if replace else 'INSERT',
                    destination=self.from_clause(),
                    fields='`,`'.join(field_list),
                    placeholders=','.join('(' + ','.join(row['placeholders']) + ')' for row in rows),
                    duplicate=(' ON DUPLICATE KEY UPDATE `{pk}`=`{pk}`'.format(pk=self.primary_key[0])
                               if skip_duplicates else ''))
                self.connection.query(query, args=list(
                    itertools.chain.from_iterable((v for v in r['values'] if v is not None) for r in rows)))
            except UnknownAttributeError as err:
                raise err.suggest('To ignore extra fields in insert, set ignore_extra_fields=True') from None
            except DuplicateError as err:
                raise err.suggest('To ignore duplicate entries in insert, set skip_duplicates=True') from None

    def delete_quick(self, get_count=False):
        """
        Deletes the table without cascading and without user prompt.
        If this table has populated dependent tables, this will fail.
        """
        query = 'DELETE FROM ' + self.full_table_name + self.where_clause
        self.connection.query(query)
        count = self.connection.query("SELECT ROW_COUNT()").fetchone()[0] if get_count else None
        self._log(query[:255])
        return count

    def delete(self, verbose=True):
        """
        Deletes the contents of the table and its dependent tables, recursively.
        User is prompted for confirmation if config['safemode'] is set to True.
        """
        conn = self.connection
        already_in_transaction = conn.in_transaction
        safe = config['safemode']
        if already_in_transaction and safe:
            raise DataJointError('Cannot delete within a transaction in safemode. '
                                 'Set dj.config["safemode"] = False or complete the ongoing transaction first.')
        graph = conn.dependencies
        graph.load()
        delete_list = collections.OrderedDict(
            (name, _RenameMap(next(iter(graph.parents(name).items()))) if name.isdigit() else FreeTable(conn, name))
            for name in graph.descendants(self.full_table_name))

        # construct restrictions for each relation
        restrict_by_me = set()
        # restrictions: Or-Lists of restriction conditions for each table.
        # Uncharacteristically of Or-Lists, an empty entry denotes "delete everything".
        restrictions = collections.defaultdict(list)
        # restrict by self
        if self.restriction:
            restrict_by_me.add(self.full_table_name)
            restrictions[self.full_table_name].append(self.restriction)  # copy own restrictions
        # restrict by renamed nodes
        restrict_by_me.update(table for table in delete_list if table.isdigit())  # restrict by all renamed nodes
        # restrict by secondary dependencies
        for table in delete_list:
            restrict_by_me.update(graph.children(table, primary=False))   # restrict by any non-primary dependents

        # compile restriction lists
        for name, table in delete_list.items():
            for dep in graph.children(name):
                # if restrict by me, then restrict by the entire relation otherwise copy restrictions
                restrictions[dep].extend([table] if name in restrict_by_me else restrictions[name])

        # apply restrictions
        for name in delete_list:
            if not name.isdigit() and restrictions[name]:  # do not restrict by an empty list
                delete_list[name].restrict_in_place([
                    r.proj() if isinstance(r, FreeTable) else (
                        delete_list[r[0]].proj(**{a: b for a, b in r[1]['attr_map'].items()})
                        if isinstance(r, _RenameMap) else r)
                    for r in restrictions[name]])
        if safe:
            print('About to delete:')

        if not already_in_transaction:
            conn.start_transaction()
        total = 0
        try:
            for name, table in reversed(list(delete_list.items())):
                if not name.isdigit():
                    count = table.delete_quick(get_count=True)
                    total += count
                    if (verbose or safe) and count:
                        print('{table}: {count} items'.format(table=name, count=count))
        except:
            # Delete failed, perhaps due to insufficient privileges. Cancel transaction.
            if not already_in_transaction:
                conn.cancel_transaction()
            raise
        else:
            assert not (already_in_transaction and safe)
            if not total:
                print('Nothing to delete')
                if not already_in_transaction:
                    conn.cancel_transaction()
            else:
                if already_in_transaction:
                    if verbose:
                        print('The delete is pending within the ongoing transaction.')
                else:
                    if not safe or user_choice("Proceed?", default='no') == 'yes':
                        conn.commit_transaction()
                        if verbose or safe:
                            print('Committed.')
                    else:
                        conn.cancel_transaction()
                        if verbose or safe:
                            print('Cancelled deletes.')

    def drop_quick(self):
        """
        Drops the table associated with this relation without cascading and without user prompt.
        If the table has any dependent table(s), this call will fail with an error.
        """
        if self.is_declared:
            query = 'DROP TABLE %s' % self.full_table_name
            self.connection.query(query)
            logger.info("Dropped table %s" % self.full_table_name)
            self._log(query[:255])
        else:
            logger.info("Nothing to drop: table %s is not declared" % self.full_table_name)

    def drop(self):
        """
        Drop the table and all tables that reference it, recursively.
        User is prompted for confirmation if config['safemode'] is set to True.
        """
        if self.restriction:
            raise DataJointError('A relation with an applied restriction condition cannot be dropped.'
                                 ' Call drop() on the unrestricted Table.')
        self.connection.dependencies.load()
        do_drop = True
        tables = [table for table in self.connection.dependencies.descendants(self.full_table_name)
                  if not table.isdigit()]
        if config['safemode']:
            for table in tables:
                print(table, '(%d tuples)' % len(FreeTable(self.connection, table)))
            do_drop = user_choice("Proceed?", default='no') == 'yes'
        if do_drop:
            for table in reversed(tables):
                FreeTable(self.connection, table).drop_quick()
            print('Tables dropped.  Restart kernel.')

    @property
    def size_on_disk(self):
        """
        :return: size of data and indices in bytes on the storage device
        """
        ret = self.connection.query(
            'SHOW TABLE STATUS FROM `{database}` WHERE NAME="{table}"'.format(
                database=self.database, table=self.table_name), as_dict=True).fetchone()
        return ret['Data_length'] + ret['Index_length']

    def show_definition(self):
        raise AttributeError('show_definition is deprecated. Use the describe method instead.')

    def describe(self, context=None, printout=True):
        """
        :return:  the definition string for the relation using DataJoint DDL.
        """
        if context is None:
            frame = inspect.currentframe().f_back
            context = dict(frame.f_globals, **frame.f_locals)
            del frame
        if self.full_table_name not in self.connection.dependencies:
            self.connection.dependencies.load()
        parents = self.parents(foreign_key_info=True)
        in_key = True
        definition = ('# ' + self.heading.table_status['comment'] + '\n'
                      if self.heading.table_status['comment'] else '')
        attributes_thus_far = set()
        attributes_declared = set()
        indexes = self.heading.indexes.copy()
        for attr in self.heading.attributes.values():
            if in_key and not attr.in_key:
                definition += '---\n'
                in_key = False
            attributes_thus_far.add(attr.name)
            do_include = True
            for parent_name, fk_props in parents:
                if attr.name in fk_props['attr_map']:
                    do_include = False
                    if attributes_thus_far.issuperset(fk_props['attr_map']):
                        # foreign key properties
                        try:
                            index_props = indexes.pop(tuple(fk_props['attr_map']))
                        except KeyError:
                            index_props = ''
                        else:
                            index_props = [k for k, v in index_props.items() if v]
                            index_props = ' [{}]'.format(', '.join(index_props)) if index_props else ''

                        if not fk_props['aliased']:
                            # simple foreign key
                            definition += '->{props} {class_name}\n'.format(
                                props=index_props,
                                class_name=lookup_class_name(parent_name, context) or parent_name)
                        else:
                            # projected foreign key
                            definition += '->{props} {class_name}.proj({proj_list})\n'.format(
                                props=index_props,
                                class_name=lookup_class_name(parent_name, context) or parent_name,
                                proj_list=','.join(
                                    '{}="{}"'.format(attr, ref)
                                    for attr, ref in fk_props['attr_map'].items() if ref != attr))
                            attributes_declared.update(fk_props['attr_map'])
            if do_include:
                attributes_declared.add(attr.name)
                definition += '%-20s : %-28s %s\n' % (
                    attr.name if attr.default is None else '%s=%s' % (attr.name, attr.default),
                    '%s%s' % (attr.type, ' auto_increment' if attr.autoincrement else ''),
                    '# ' + attr.comment if attr.comment else '')
        # add remaining indexes
        for k, v in indexes.items():
            definition += '{unique}INDEX ({attrs})\n'.format(
                unique='UNIQUE ' if v['unique'] else '',
                attrs=', '.join(k))
        if printout:
            print(definition)
        return definition

    def _update(self, attrname, value=None):
        """
            This is a deprecated function to be removed in datajoint 0.14. Use .update1 instead.

            Updates a field in an existing tuple. This is not a datajoyous operation and should not be used
            routinely. Relational database maintain referential integrity on the level of a tuple. Therefore,
            the UPDATE operator can violate referential integrity. The datajoyous way to update information is
            to delete the entire tuple and insert the entire update tuple.

            Safety constraints:
               1. self must be restricted to exactly one tuple
               2. the update attribute must not be in primary key

            Example:
            >>> (v2p.Mice() & key)._update('mouse_dob', '2011-01-01')
            >>> (v2p.Mice() & key)._update( 'lens')   # set the value to NULL
        """
        if len(self) != 1:
            raise DataJointError('Update is only allowed on one tuple at a time')
        if attrname not in self.heading:
            raise DataJointError('Invalid attribute name')
        if attrname in self.heading.primary_key:
            raise DataJointError('Cannot update a key value.')

        attr = self.heading[attrname]

        if attr.is_blob:
            value = blob.pack(value)
            placeholder = '%s'
        elif attr.numeric:
            if value is None or np.isnan(np.float(value)):  # nans are turned into NULLs
                placeholder = 'NULL'
                value = None
            else:
                placeholder = '%s'
                value = str(int(value) if isinstance(value, bool) else value)
        else:
            placeholder = '%s' if value is not None else 'NULL'
        command = "UPDATE {full_table_name} SET `{attrname}`={placeholder} {where_clause}".format(
            full_table_name=self.from_clause(),
            attrname=attrname,
            placeholder=placeholder,
            where_clause=self.where_clause)
        self.connection.query(command, args=(value, ) if value is not None else ())

    # --- private helper functions ----
    def __make_placeholder(self, name, value, ignore_extra_fields=False):
        """
        For a given attribute `name` with `value`, return its processed value or value placeholder
        as a string to be included in the query and the value, if any, to be submitted for
        processing by mysql API.
        :param name:  name of attribute to be inserted
        :param value: value of attribute to be inserted
        """
        if ignore_extra_fields and name not in self.heading:
            return None
        attr = self.heading[name]
        if attr.adapter:
            value = attr.adapter.put(value)
        if value is None or (attr.numeric and (value == '' or np.isnan(np.float(value)))):
            # set default value
            placeholder, value = 'DEFAULT', None
        else:  # not NULL
            placeholder = '%s'
            if attr.uuid:
                if not isinstance(value, uuid.UUID):
                    try:
                        value = uuid.UUID(value)
                    except (AttributeError, ValueError):
                        raise DataJointError(
                            'badly formed UUID value {v} for attribute `{n}`'.format(v=value, n=name)) from None
                value = value.bytes
            elif attr.is_blob:
                value = blob.pack(value)
                value = self.external[attr.store].put(value).bytes if attr.is_external else value
            elif attr.is_attachment:
                attachment_path = Path(value)
                if attr.is_external:
                    # value is hash of contents
                    value = self.external[attr.store].upload_attachment(attachment_path).bytes
                else:
                    # value is filename + contents
                    value = str.encode(attachment_path.name) + b'\0' + attachment_path.read_bytes()
            elif attr.is_filepath:
                value = self.external[attr.store].upload_filepath(value).bytes
            elif attr.numeric:
                value = str(int(value) if isinstance(value, bool) else value)
        return name, placeholder, value

    def __make_row_to_insert(self, row, field_list, ignore_extra_fields):
        """
        Helper function for insert and update
        :param row:  A tuple to insert
        :return: a dict with fields 'names', 'placeholders', 'values'
        """

        def check_fields(fields):
            """
            Validates that all items in `fields` are valid attributes in the heading
            :param fields: field names of a tuple
            """
            if not field_list:
                if not ignore_extra_fields:
                    for field in fields:
                        if field not in self.heading:
                            raise KeyError(u'`{0:s}` is not in the table heading'.format(field))
            elif set(field_list) != set(fields).intersection(self.heading.names):
                raise DataJointError('Attempt to insert rows with different fields')

        if isinstance(row, np.void):  # np.array
            check_fields(row.dtype.fields)
            attributes = [self.__make_placeholder(name, row[name], ignore_extra_fields)
                          for name in self.heading if name in row.dtype.fields]
        elif isinstance(row, collections.abc.Mapping):  # dict-based
            check_fields(row)
            attributes = [self.__make_placeholder(name, row[name], ignore_extra_fields)
                          for name in self.heading if name in row]
        else:  # positional
            try:
                if len(row) != len(self.heading):
                    raise DataJointError(
                        'Invalid insert argument. Incorrect number of attributes: '
                        '{given} given; {expected} expected'.format(
                            given=len(row), expected=len(self.heading)))
            except TypeError:
                raise DataJointError('Datatype %s cannot be inserted' % type(row))
            else:
                attributes = [self.__make_placeholder(name, value, ignore_extra_fields)
                              for name, value in zip(self.heading, row)]
        if ignore_extra_fields:
            attributes = [a for a in attributes if a is not None]

        assert len(attributes), 'Empty tuple'
        row_to_insert = dict(zip(('names', 'placeholders', 'values'), zip(*attributes)))
        if not field_list:
            # first row sets the composition of the field list
            field_list.extend(row_to_insert['names'])
        else:
            #  reorder attributes in row_to_insert to match field_list
            order = list(row_to_insert['names'].index(field) for field in field_list)
            row_to_insert['names'] = list(row_to_insert['names'][i] for i in order)
            row_to_insert['placeholders'] = list(row_to_insert['placeholders'][i] for i in order)
            row_to_insert['values'] = list(row_to_insert['values'][i] for i in order)
        return row_to_insert


def lookup_class_name(name, context, depth=3):
    """
    given a table name in the form `schema_name`.`table_name`, find its class in the context.
    :param name: `schema_name`.`table_name`
    :param context: dictionary representing the namespace
    :param depth: search depth into imported modules, helps avoid infinite recursion.
    :return: class name found in the context or None if not found
    """
    # breadth-first search
    nodes = [dict(context=context, context_name='', depth=depth)]
    while nodes:
        node = nodes.pop(0)
        for member_name, member in node['context'].items():
            if not member_name.startswith('_'):  # skip IPython's implicit variables
                if inspect.isclass(member) and issubclass(member, Table):
                    if member.full_table_name == name:   # found it!
                        return '.'.join([node['context_name'],  member_name]).lstrip('.')
                    try:  # look for part tables
                        parts = member._ordered_class_members
                    except AttributeError:
                        pass  # not a UserTable -- cannot have part tables.
                    else:
                        for part in (getattr(member, p) for p in parts if p[0].isupper() and hasattr(member, p)):
                            if inspect.isclass(part) and issubclass(part, Table) and part.full_table_name == name:
                                return '.'.join([node['context_name'], member_name, part.__name__]).lstrip('.')
                elif node['depth'] > 0 and inspect.ismodule(member) and member.__name__ != 'datajoint':
                    try:
                        nodes.append(
                            dict(context=dict(inspect.getmembers(member)),
                                 context_name=node['context_name'] + '.' + member_name,
                                 depth=node['depth']-1))
                    except ImportError:
                        pass  # could not import, so do not attempt
    return None


class FreeTable(Table):
    """
    A base relation without a dedicated class. Each instance is associated with a table
    specified by full_table_name.
    :param conn:  a dj.Connection object
    :param full_table_name: in format `database`.`table_name`
    """
    def __init__(self, conn, full_table_name):
        self.database, self._table_name = (s.strip('`') for s in full_table_name.split('.'))
        self._connection = conn
        self._support = [full_table_name]
        self._heading = Heading(table_info=dict(
            conn=conn,
            database=self.database,
            table_name=self.table_name,
            context=None))

    def __repr__(self):
        return "FreeTable(`%s`.`%s`)\n" % (self.database, self._table_name) + super().__repr__()


class Log(Table):
    """
    The log table for each schema.
    Instances are callable.  Calls log the time and identifying information along with the event.
    :param skip_logging: if True, then log entry is skipped by default. See __call__
    """

    _table_name = '~log'

    def __init__(self, conn, database, skip_logging=False):
        self.database = database
        self.skip_logging = skip_logging
        self._connection = conn
        self._heading = Heading(table_info=dict(
            conn=conn,
            database=database,
            table_name=self.table_name,
            context=None
        ))
        self._support = [self.full_table_name]

        self._definition = """    # event logging table for `{database}`
        id       :int unsigned auto_increment     # event order id
        ---
        timestamp = CURRENT_TIMESTAMP : timestamp # event timestamp
        version  :varchar(12)                     # datajoint version
        user     :varchar(255)                    # user@host
        host=""  :varchar(255)                    # system hostname
        event="" :varchar(255)                    # event message
        """.format(database=database)

        super().__init__()

        if not self.is_declared:
            self.declare()
            self.connection.dependencies.clear()
        self._user = self.connection.get_user()

    @property
    def definition(self):
        return self._definition

    def __call__(self, event, skip_logging=None):
        """
        :param event: string to write into the log table
        :param skip_logging: If True then do not log. If None, then use self.skip_logging
        """
        skip_logging = self.skip_logging if skip_logging is None else skip_logging
        if not skip_logging:
            try:
                self.insert1(dict(
                    user=self._user,
                    version=version + 'py',
                    host=platform.uname().node,
                    event=event), skip_duplicates=True, ignore_extra_fields=True)
            except DataJointError:
                logger.info('could not log event in table ~log')

    def delete(self):
        """bypass interactive prompts and cascading dependencies"""
        self.delete_quick()

    def drop(self):
        """bypass interactive prompts and cascading dependencies"""
        self.drop_quick()<|MERGE_RESOLUTION|>--- conflicted
+++ resolved
@@ -41,25 +41,12 @@
     declaration_context = None
 
     @property
-<<<<<<< HEAD
     def table_name(self):
         return self._table_name
 
     @property
     def definition(self):
         raise NotImplementedError('Subclasses of Table must implement the `definition` property')
-=======
-    def heading(self):
-        """
-        :return: table heading. If the table is not declared, attempts to declare it first.
-        """
-        if self._heading is None:
-            self._heading = Heading()  # instance-level heading
-        if not self._heading and self.connection is not None:  # lazy loading of heading
-            self._heading.init_from_database(
-                self.connection, self.database, self.table_name, self.declaration_context)
-        return self._heading
->>>>>>> 137de92d
 
     def declare(self, context=None):
         """
