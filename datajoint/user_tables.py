"""
Hosts the table tiers, user relations should be derived from.
"""

import collections
from .table import Table
from .autopopulate import AutoPopulate
from .utils import from_camel_case, ClassProperty
from .errors import DataJointError

_base_regexp = r'[a-z][a-z0-9]*(_[a-z][a-z0-9]*)*'

# attributes that trigger instantiation of user classes
supported_class_attrs = {
<<<<<<< HEAD
    'key_source', 'describe', 'alter', 'heading', 'populate', 'progress', 'primary_key', 'proj', 'aggr', 'join',
    'fetch', 'fetch1', 'head', 'tail',
    'descendants', 'ancestors', 'parts', 'parents', 'children',
=======
    'key_source', 'describe', 'alter', 'heading', 'populate', 'progress', 'primary_key',
    'proj', 'aggr', 'fetch', 'fetch1', 'head', 'tail',
    'descendants', 'parts', 'ancestors', 'parents', 'children',
>>>>>>> 939ca8bc
    'insert', 'insert1', 'update1', 'drop', 'drop_quick', 'delete', 'delete_quick'}


class OrderedClass(type):
    """
    Class whose members are ordered
    See https://docs.python.org/3/reference/datamodel.html#metaclass-example

    Note:  Since Python 3.6, _ordered_class_members will no longer be necessary (PEP 520)
    https://www.python.org/dev/peps/pep-0520/
    """
    @classmethod
    def __prepare__(metacls, name, bases, **kwds):
        return collections.OrderedDict()

    def __new__(cls, name, bases, namespace, **kwargs):
        result = type.__new__(cls, name, bases, dict(namespace))
        result._ordered_class_members = list(namespace)
        return result

    def __setattr__(cls, name, value):
        if hasattr(cls, '_ordered_class_members'):
            cls._ordered_class_members.append(name)
        super().__setattr__(name, value)

    def __getattribute__(cls, name):
        # trigger instantiation for supported class attrs
        return (cls().__getattribute__(name) if name in supported_class_attrs
                else super().__getattribute__(name))

    def __and__(cls, arg):
        return cls() & arg

    def __xor__(cls, arg):
        return cls() ^ arg

    def __sub__(cls, arg):
        return cls() - arg

    def __neg__(cls):
        return -cls()

    def __mul__(cls, arg):
        return cls() * arg

    def __matmul__(cls, arg):
        return cls() @ arg

    def __add__(cls, arg):
        return cls() + arg

    def __iter__(cls):
        return iter(cls())


class UserTable(Table, metaclass=OrderedClass):
    """
    A subclass of UserTable is a dedicated class interfacing a base relation.
    UserTable is initialized by the decorator generated by schema().
    """
    # set by @schema
    _connection = None
    _heading = None
    _support = None

    # set by subclass
    tier_regexp = None
    _prefix = None

    @property
    def definition(self):
        """
        :return: a string containing the table definition using the DataJoint DDL.
        """
        raise NotImplementedError('Subclasses of Table must implement the property "definition"')

    @ClassProperty
    def connection(cls):
        return cls._connection

    @ClassProperty
    def table_name(cls):
        """
        :return: the table name of the table formatted for mysql.
        """
        if cls._prefix is None:
            raise AttributeError('Class prefix is not defined!')
        return cls._prefix + from_camel_case(cls.__name__)

    @ClassProperty
    def full_table_name(cls):
        if cls not in {Manual, Imported, Lookup, Computed, Part, UserTable}:  # for derived classes only
            if cls.database is None:
                raise DataJointError('Class %s is not properly declared (schema decorator not applied?)' % cls.__name__)
            return r"`{0:s}`.`{1:s}`".format(cls.database, cls.table_name)


class Manual(UserTable):
    """
    Inherit from this class if the table's values are entered manually.
    """
    _prefix = r''
    tier_regexp = r'(?P<manual>' + _prefix + _base_regexp + ')'


class Lookup(UserTable):
    """
    Inherit from this class if the table's values are for lookup. This is
    currently equivalent to defining the table as Manual and serves semantic
    purposes only.
    """
    _prefix = '#'
    tier_regexp = r'(?P<lookup>' + _prefix + _base_regexp.replace('TIER', 'lookup') + ')'


class Imported(UserTable, AutoPopulate):
    """
    Inherit from this class if the table's values are imported from external data sources.
    The inherited class must at least provide the function `_make_tuples`.
    """
    _prefix = '_'
    tier_regexp = r'(?P<imported>' + _prefix + _base_regexp + ')'


class Computed(UserTable, AutoPopulate):
    """
    Inherit from this class if the table's values are computed from other relations in the schema.
    The inherited class must at least provide the function `_make_tuples`.
    """
    _prefix = '__'
    tier_regexp = r'(?P<computed>' + _prefix + _base_regexp + ')'


class Part(UserTable):
    """
    Inherit from this class if the table's values are details of an entry in another relation
    and if this table is populated by this relation. For example, the entries inheriting from
    dj.Part could be single entries of a matrix, while the parent table refers to the entire matrix.
    Part relations are implemented as classes inside classes.
    """

    _connection = None
    _master = None

    tier_regexp = r'(?P<master>' + '|'.join(
        [c.tier_regexp for c in (Manual, Lookup, Imported, Computed)]
    ) + r'){1,1}' + '__' + r'(?P<part>' + _base_regexp + ')'

    @ClassProperty
    def connection(cls):
        return cls._connection

    @ClassProperty
    def full_table_name(cls):
        return None if cls.database is None or cls.table_name is None else r"`{0:s}`.`{1:s}`".format(
            cls.database, cls.table_name)

    @ClassProperty
    def master(cls):
        return cls._master

    @ClassProperty
    def table_name(cls):
        return None if cls.master is None else cls.master.table_name + '__' + from_camel_case(cls.__name__)

    def delete(self, force=False):
        """
        unless force is True, prohibits direct deletes from parts.
        """
        if force:
            super().delete()
        else:
            raise DataJointError('Cannot delete from a Part directly.  Delete from master instead')

    def drop(self, force=False):
        """
        unless force is True, prohibits direct deletes from parts.
        """
        if force:
            super().drop()
        else:
            raise DataJointError('Cannot drop a Part directly.  Delete from master instead')<|MERGE_RESOLUTION|>--- conflicted
+++ resolved
@@ -12,15 +12,9 @@
 
 # attributes that trigger instantiation of user classes
 supported_class_attrs = {
-<<<<<<< HEAD
-    'key_source', 'describe', 'alter', 'heading', 'populate', 'progress', 'primary_key', 'proj', 'aggr', 'join',
-    'fetch', 'fetch1', 'head', 'tail',
+    'key_source', 'describe', 'alter', 'heading', 'populate', 'progress', 'primary_key',
+    'proj', 'aggr', 'join', 'fetch', 'fetch1', 'head', 'tail',
     'descendants', 'ancestors', 'parts', 'parents', 'children',
-=======
-    'key_source', 'describe', 'alter', 'heading', 'populate', 'progress', 'primary_key',
-    'proj', 'aggr', 'fetch', 'fetch1', 'head', 'tail',
-    'descendants', 'parts', 'ancestors', 'parents', 'children',
->>>>>>> 939ca8bc
     'insert', 'insert1', 'update1', 'drop', 'drop_quick', 'delete', 'delete_quick'}
 
 
