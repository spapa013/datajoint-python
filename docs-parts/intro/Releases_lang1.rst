--- conflicted
+++ resolved
@@ -1,14 +1,10 @@
-<<<<<<< HEAD
-0.12.6b1 -- May 18, 2020
-=======
-0.12.7 -- Oct 27, 2020
+0.12.7b1 -- Oct 27, 2020
 ----------------------
 * Fix case sensitivity issues to adapt to MySQL 8+.  PR #819
 * Fix pymysql regression bug (#814) PR #816
 * Adapted attribute types now have `dtype=object` in all recarray results. PR #811 
 
-0.12.6 -- May 15, 2020
->>>>>>> 4d258e35
+0.12.6b1 -- May 18, 2020
 ----------------------
 * Add `order_by` to `dj.kill` (#668, #779) PR #775, #783
 * Add explicit S3 bucket and file storage location existence checks (#748) PR #781
