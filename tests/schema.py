--- conflicted
+++ resolved
@@ -344,7 +344,6 @@
     -> ThingA
     ---
     -> [unique, nullable] ThingB
-<<<<<<< HEAD
     """
 
 
@@ -364,6 +363,4 @@
     child_id: int
     ---
     name: varchar(30)
-=======
->>>>>>> 322f17f8
     """